import math

import numpy as np
from scipy.spatial import KDTree


def segment(points, distance):
    '''
    Partition an array of (3xM) points into sets that are within a specified
    distance from each other.

    Returns a set of sets of indices that partition the original array of points.
    '''
    adjacency_matrix = _within_distance_adjacency_matrix(points, distance)
    return _extract_subgraphs(adjacency_matrix)


def _within_distance_adjacency_matrix(points, distance):
    '''
    Create an adjacency matrix, where adjacency of any two points is defined as
    being with a certain distance of each other.
    '''
    num_points = points.shape[1]
    adjacency_matrix = np.empty((num_points, num_points), dtype=bool)
    for i in range(num_points):
        for j in range(i + 1):
            if i == j:
                adjacency_matrix[i, j] = True
            else:
                distance_i_j = np.linalg.norm(points[:, i] - points[:, j])
                are_adjacent = distance_i_j <= distance
                adjacency_matrix[i, j] = are_adjacent
                adjacency_matrix[j, i] = are_adjacent
    return adjacency_matrix


def _extract_subgraphs(adjacency_matrix):
    '''
    Given a adjacency matrix (binary and square), return a set of sets of the
    indices of the points that can be reached by hopping from node to node in
    the adjacency matrix (i.e. the subgraph).
    '''
    # flatten the adjacency matrix so that "neighbors of neighbors" are
    # themselves considered "neighbors"; accomplish this by multiplying the
    # matrix at least as many times as there are possible "hops" in the
    # adjacency matrix
    max_number_of_hops = adjacency_matrix.shape[0] - 1
    flattened = adjacency_matrix
    for i in range(_minpow2(max_number_of_hops)):
        flattened = flattened @ flattened

    # NOTE: this depends on the set filtering out duplicates
    return {frozenset(np.nonzero(a)[0]) for a in flattened}


def _minpow2(value):
    return math.ceil(math.log2(value))


def categorize(A, B, rho):
    '''
    Given an array of locations of detected features, B, and an array of known
    feature locations that HAVE BEEN REGISTERED into B's coordinate system,
    A, separate the points into three groups:

    - false negatives (points in A that should have a matching point in B, but don't)
    - matching points (points in A that have matching points in B)
    - false positives (points in B that have no matching point in A)

    These results are returned as four arrays

    1. FN_A (3 x O)
    2. TP_A (3 x M)
    3. TP_B (3 x M)
    4. FP_B (3 x N)

    where A is (3 x M+O) and B is (3 x N+M).  Each column of TP_A is a point
    that matches the corresponding column in TP_B.

    Two points, a and b, are matching if

    - they are within rho(|b|) distance from one another
    - neither point has already been matched
    - matching them minimizes the total sum of distances of all matched points.

    The last condition means that, in general, each point in A will be matched
    to the closest point in B.  The only exception to this is if there is a
    point, b in B, that could match multiples points in A.  In this case, b
    will be matched with whichever point in A minimizes the total sum of
    distances.

    In the case that there is a point in B that is equidistant from two points
    in A (both of which can ONLY match this one point), then the matching will
    be arbitrary.
    '''
    _, num_b = B.shape
    assert _ == 3
    _, num_a = A.shape
    assert _ == 3

    kdtree = KDTree(B.T)

    a_b_distances, closest_b_indices = kdtree.query(A.T)

<<<<<<< HEAD
    FN_A_indices = np.ones(num_a, dtype=bool)
    FP_B_indices = np.ones(num_b, dtype=bool)
    matching_a_indices_list = []
    matching_a_indices_set = set()
    matching_b_indices_list = []
    matching_b_indices_set = set()
=======
    seen_b_indices = set()

    TP_A_indices = np.zeros(num_a, dtype=bool)
    TP_B_indices = np.zeros(num_b, dtype=bool)

>>>>>>> 0697f912
    a_indices = range(num_a)
    for a_indice, b_indice, a_b_distance in zip(a_indices, closest_b_indices, a_b_distances):
        b = B[:, b_indice]
        b_mag = np.linalg.norm(b)
<<<<<<< HEAD
        if a_b_distance < rho(b_mag) and a_indice not in matching_a_indices_set and b_indice not in matching_b_indices_set:
            FN_A_indices[a_indice] = False
            matching_a_indices_list.append(a_indice)
            matching_a_indices_set.add(a_indice)
            matching_b_indices_list.append(b_indice)
            matching_b_indices_set.add(b_indice)
            FP_B_indices[b_indice] = False

    FN_A = A[:, FN_A_indices]
    TP_A = A[:, matching_a_indices_list]
    TP_B = B[:, matching_b_indices_list]
    FP_B = B[:, FP_B_indices]
=======
        if a_b_distance < rho(b_mag):
            TP_A_indices[a_indice] = True
            TP_B_indices[b_indice] = True

            if b_indice in seen_b_indices:
                raise NotImplementedError("Multiple points in A match same point in B")
            else:
                seen_b_indices.add(b_indice)

    FN_A = A[:, ~TP_A_indices]
    TP_A = A[:, TP_A_indices]
    TP_B = B[:, TP_B_indices]
    FP_B = B[:, ~TP_B_indices]
>>>>>>> 0697f912

    assert FN_A.shape[1] + TP_A.shape[1] == num_a
    assert FP_B.shape[1] + TP_B.shape[1] == num_b

    return FN_A, TP_A, TP_B, FP_B<|MERGE_RESOLUTION|>--- conflicted
+++ resolved
@@ -102,38 +102,15 @@
 
     a_b_distances, closest_b_indices = kdtree.query(A.T)
 
-<<<<<<< HEAD
-    FN_A_indices = np.ones(num_a, dtype=bool)
-    FP_B_indices = np.ones(num_b, dtype=bool)
-    matching_a_indices_list = []
-    matching_a_indices_set = set()
-    matching_b_indices_list = []
-    matching_b_indices_set = set()
-=======
     seen_b_indices = set()
 
     TP_A_indices = np.zeros(num_a, dtype=bool)
     TP_B_indices = np.zeros(num_b, dtype=bool)
 
->>>>>>> 0697f912
     a_indices = range(num_a)
     for a_indice, b_indice, a_b_distance in zip(a_indices, closest_b_indices, a_b_distances):
         b = B[:, b_indice]
         b_mag = np.linalg.norm(b)
-<<<<<<< HEAD
-        if a_b_distance < rho(b_mag) and a_indice not in matching_a_indices_set and b_indice not in matching_b_indices_set:
-            FN_A_indices[a_indice] = False
-            matching_a_indices_list.append(a_indice)
-            matching_a_indices_set.add(a_indice)
-            matching_b_indices_list.append(b_indice)
-            matching_b_indices_set.add(b_indice)
-            FP_B_indices[b_indice] = False
-
-    FN_A = A[:, FN_A_indices]
-    TP_A = A[:, matching_a_indices_list]
-    TP_B = B[:, matching_b_indices_list]
-    FP_B = B[:, FP_B_indices]
-=======
         if a_b_distance < rho(b_mag):
             TP_A_indices[a_indice] = True
             TP_B_indices[b_indice] = True
@@ -147,7 +124,6 @@
     TP_A = A[:, TP_A_indices]
     TP_B = B[:, TP_B_indices]
     FP_B = B[:, ~TP_B_indices]
->>>>>>> 0697f912
 
     assert FN_A.shape[1] + TP_A.shape[1] == num_a
     assert FP_B.shape[1] + TP_B.shape[1] == num_b
