import * as React from 'react';
import { AppContainer } from 'react-hot-loader';
<<<<<<< HEAD
import { MachineSequenceTable, MachineSequencePair, Machine, Sequence } from 'cirs-common';
=======

import { MachineSequenceTable } from 'common/components';
import { MachineSequencePairDTO, MachineDTO, SequenceDTO } from 'common/service';
>>>>>>> b1022674

declare const __MACHINE_SEQUENCE_PAIRS__: MachineSequencePairDTO[];
declare const __MACHINES__: MachineDTO[];
declare const __SEQUENCES__: SequenceDTO[];

export default () => (
    <AppContainer>
        <MachineSequenceTable
            machineSequencePairs={__MACHINE_SEQUENCE_PAIRS__}
            machines={__MACHINES__}
            sequences={__SEQUENCES__}
        />
    </AppContainer>
);<|MERGE_RESOLUTION|>--- conflicted
+++ resolved
@@ -1,12 +1,8 @@
 import * as React from 'react';
 import { AppContainer } from 'react-hot-loader';
-<<<<<<< HEAD
-import { MachineSequenceTable, MachineSequencePair, Machine, Sequence } from 'cirs-common';
-=======
 
 import { MachineSequenceTable } from 'common/components';
 import { MachineSequencePairDTO, MachineDTO, SequenceDTO } from 'common/service';
->>>>>>> b1022674
 
 declare const __MACHINE_SEQUENCE_PAIRS__: MachineSequencePairDTO[];
 declare const __MACHINES__: MachineDTO[];
