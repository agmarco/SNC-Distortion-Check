--- conflicted
+++ resolved
@@ -2,12 +2,7 @@
 
 import { IMachineDto, ISequenceDto, IMachineSequencePairDto, IPhantomDto, IScanDto } from './service';
 
-<<<<<<< HEAD
-
-export const machineFixture = (): IMachineDto => {
-=======
 export const machineFixture = (template: Partial<IMachineDto> = {}): IMachineDto => {
->>>>>>> 8def0b2a
     const pk = Number(uniqueId());
     return {
         pk,
@@ -18,12 +13,7 @@
     };
 };
 
-<<<<<<< HEAD
-
-export const sequenceFixture = (): ISequenceDto => {
-=======
 export const sequenceFixture = (template: Partial<ISequenceDto> = {}): ISequenceDto => {
->>>>>>> 8def0b2a
     const pk = Number(uniqueId());
     return {
         pk,
@@ -33,16 +23,11 @@
     };
 };
 
-<<<<<<< HEAD
-
-export const machineSequencePairFixture = (machine?: IMachineDto, sequence?: ISequenceDto): IMachineSequencePairDto => {
-=======
 export const machineSequencePairFixture = (
     machine?: IMachineDto,
     sequence?: ISequenceDto,
     template: Partial<IMachineSequencePairDto> = {},
 ): IMachineSequencePairDto => {
->>>>>>> 8def0b2a
     const pk = Number(uniqueId());
     return {
         pk,
@@ -56,12 +41,7 @@
     };
 };
 
-<<<<<<< HEAD
-
-export const phantomFixture = (): IPhantomDto => {
-=======
 export const phantomFixture = (template: Partial<IPhantomDto> = {}): IPhantomDto => {
->>>>>>> 8def0b2a
     const pk = Number(uniqueId());
     return {
         pk,
@@ -75,12 +55,7 @@
     };
 };
 
-<<<<<<< HEAD
-
-export const scanFixture = (phantom?: IPhantomDto): IScanDto => {
-=======
 export const scanFixture = (phantom?: IPhantomDto, template: Partial<IScanDto> = {}): IScanDto => {
->>>>>>> 8def0b2a
     const pk = Number(uniqueId());
     return {
         pk,
