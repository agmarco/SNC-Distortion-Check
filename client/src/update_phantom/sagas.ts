--- conflicted
+++ resolved
@@ -21,27 +21,6 @@
         if (unprocessedGoldenFiducialsSet.length === 0) {
             break;
         } else {
-<<<<<<< HEAD
-            const response = yield call(fetch, POLL_CT_URL, {
-                method: 'POST',
-                credentials: 'same-origin',
-                headers: {
-                    'Content-Type': 'application/json',
-                    'X-CSRFToken': Cookies.get('csrftoken'),
-                },
-                body: JSON.stringify({
-                    phantom_pk: PHANTOM.pk,
-                    golden_fiducials_pks: unprocessedGoldenFiducialsSet.map(g => g.pk),
-                }),
-            });
-
-            if (response.ok) {
-                const updatedGoldenFiducialsSet = (yield call(response.json.bind(response))) as IGoldenFiducialsDto[];
-                for (const goldenFiducials of updatedGoldenFiducialsSet) {
-                    yield put(actions.updateGoldenFiducials(goldenFiducials));
-                }
-=======
-            const unprocessedGoldenFiducialsSet = goldenFiducialsSet.filter(s => s.processing);
             try {
                 const response = yield Api.pollCt({
                     phantom_pk: PHANTOM.pk,
@@ -53,8 +32,6 @@
                 }
             } catch (error) {
                 yield put(actions.pollCtFailure(error.message));
-                break;
->>>>>>> 822afd20
             }
         }
     }
