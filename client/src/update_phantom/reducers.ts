import { combineReducers } from 'redux';
import { handleActions } from 'redux-actions';
import { combineForms } from 'react-redux-form';

import { IGoldenFiducialsDto } from 'common/service';
import { CirsFormState } from 'common/forms';
import { IUpdatePhantomForm } from './forms';
import * as constants from './constants';


export declare const FORM_INITIAL: IUpdatePhantomForm;
export declare const GOLDEN_FIDUCIALS_SET: IGoldenFiducialsDto[];


export interface IAppState {
    goldenFiducialsSet: IGoldenFiducialsDto[];
<<<<<<< HEAD
    forms: CirsFormState<IFormModelState>;
=======
    pollCtError: string | null;
    forms: {
        forms: {
            phantom: FormState;
        };
        phantom: IUpdatePhantomForm;
    };
>>>>>>> 822afd20
}


interface IFormModelState {
    phantom: IUpdatePhantomForm;
}


const goldenFiducialsSetReducer = handleActions<IGoldenFiducialsDto[], any>({
    [constants.UPDATE_GOLDEN_FIDUCIALS]: (state, action) => state.map((goldenFiducials) => {
      if (goldenFiducials.pk === action.payload.pk) {
          return action.payload;
      } else {
          return goldenFiducials;
      }
    }),
}, GOLDEN_FIDUCIALS_SET);

<<<<<<< HEAD
=======
const pollCtErrorReducer = handleActions<string | null, any>({
    [constants.POLL_CT_FAILURE]: (state, action) => action.payload,
}, null);
>>>>>>> 822afd20

export default combineReducers({
    goldenFiducialsSet: goldenFiducialsSetReducer,
    pollCtError: pollCtErrorReducer,
    forms: combineForms({
        phantom: FORM_INITIAL,
    }, 'forms'),
});<|MERGE_RESOLUTION|>--- conflicted
+++ resolved
@@ -14,17 +14,8 @@
 
 export interface IAppState {
     goldenFiducialsSet: IGoldenFiducialsDto[];
-<<<<<<< HEAD
+    pollCtError: string | null;
     forms: CirsFormState<IFormModelState>;
-=======
-    pollCtError: string | null;
-    forms: {
-        forms: {
-            phantom: FormState;
-        };
-        phantom: IUpdatePhantomForm;
-    };
->>>>>>> 822afd20
 }
 
 
@@ -43,12 +34,9 @@
     }),
 }, GOLDEN_FIDUCIALS_SET);
 
-<<<<<<< HEAD
-=======
 const pollCtErrorReducer = handleActions<string | null, any>({
     [constants.POLL_CT_FAILURE]: (state, action) => action.payload,
 }, null);
->>>>>>> 822afd20
 
 export default combineReducers({
     goldenFiducialsSet: goldenFiducialsSetReducer,
