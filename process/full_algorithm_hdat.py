from collections import OrderedDict
import math

import numpy as np
import matplotlib.pyplot as plt
from hdat import Suite, MetricsChecker

from . import points_utils, phantoms, slicer, affine, file_io
from .utils import fov_center_xyz
from .visualization import scatter3
from .interpolation import interpolate_distortion
from .fp_rejector import remove_fps
from .affine import rotation_translation
from .feature_detection import FeatureDetector
from .registration import rigidly_register_and_categorize
from .test_utils import get_test_data_generators, Rotation, show_base_result, Distortion
from .dicom_import import combined_series_from_zip


def print_histogram(data, suffix):
    counts, bin_edges = np.histogram(data[np.isfinite(data)])
    total = np.sum(counts)
    for i, c in enumerate(counts):
        template = '{0:5.3f}{suffix} - {1:5.3f}{suffix}: {2:3.2f}%'
        print(template.format(bin_edges[i], bin_edges[i + 1], c/total*100, suffix=suffix))


class FullAlgorithmSuite(Suite):
    id = 'full-algorithm'

    def collect(self):
        return {
            '603A-2': {
                'dicom': 'data/dicom/006_mri_603A_UVA_Axial_2ME2SRS5.zip',
                'modality': 'mri',
                'phantom_model': '603A',
            },
            '603A-4': {
                'dicom': 'data/dicom/yyy_mri_603A_t1_vibe_tra_FS_ND.zip',
                'modality': 'mri',
                'phantom_model': '603A',
            },
            '603A-5': {
                'dicom': 'data/dicom/013_mri_603A_patient_10182017.zip',
                'modality': 'mri',
                'phantom_model': '603A',
            },
            '603A-6': {
                'dicom': 'data/dicom/014_mri_603A_T1_MPRAGE_TRA_P2_ISO_0_8_CORRECTED_DISTORTION_0005.zip',
                'modality': 'mri',
                'phantom_model': '603A',
            },
            '603A-7': {
                'dicom': 'data/dicom/015_mri_603A_T1_MPRAGE_test_2.zip',
                'modality': 'mri',
                'phantom_model': '603A',
            },
            '603A-8': {
                'dicom': 'data/dicom/016_mri_603A_T1_Mprage_test_1.zip',
                'modality': 'mri',
                'phantom_model': '603A',
            },
            '603A-9': {
                'dicom': 'data/dicom/017_mri_603A_t1mpr_tra_Complete_NoExtraFiles.zip',
                'modality': 'mri',
                'phantom_model': '603A',
            },
            '603A-10': {
                'dicom': 'data/dicom/018_mri_603A_vibe_tra_FS.zip',
                'modality': 'mri',
                'phantom_model': '603A',
            },
            '603A-11': {
                'dicom': 'data/dicom/020_mri_603A_Siemens_3T_Skyra.zip',
                'modality': 'mri',
                'phantom_model': '603A',
            },
            '603A-12': {
                'dicom': 'data/dicom/021_mri_603A_Siemens_3T_Skyra.zip',
                'modality': 'mri',
                'phantom_model': '603A',
            },
            '603A-13': {
                'dicom': 'data/dicom/013_mri_603A_big.zip',
                'modality': 'mri',
                'phantom_model': '603A',
            },
            '604-1': {
                'dicom': 'data/dicom/010_mri_604_LFV-Phantom_E2632-1.zip',
                'modality': 'mri',
                'phantom_model': '604',
            },
            '604-2': {
                'dicom': 'data/dicom/012_mri_604_ST150_in_Siemens_Vida_3T_at_ISO.zip',
                'modality': 'mri',
                'phantom_model': '604',
            },
            '604-3': {
                'dicom': 'data/dicom/019_mri_604_Siemens_Vida_3T_3D_Flash_ND.zip',
                'modality': 'mri',
                'phantom_model': '604',
            },
            '603A-CT-1': {
                'dicom': 'data/dicom/022_ct_603A_Niranjan_Original.zip',
                'modality': 'ct',
                'phantom_model': '603A',
            },
            '603A-CT-2': {
                'dicom': 'data/dicom/002_ct_603A_E3148_ST1.5.zip',
                'modality': 'ct',
                'phantom_model': '603A',
            },
            '603A-CT-3': {
                'dicom': 'data/dicom/005_ct_603A_UVA_W3ANI1ES.zip',
                'modality': 'ct',
                'phantom_model': '603A',
            },
            '604-CT-1': {
                'dicom': 'data/dicom/023_ct_604_Water_ST125_120kVp_175mAs.zip',
                'modality': 'ct',
                'phantom_model': '604',
            },
<<<<<<< HEAD
            '604-CT-2': {
                'dicom': 'data/dicom/024_ct_604_Canada_Original.zip',
                'modality': 'ct',
                'phantom_model': '604',
=======
            '603A-14': {
                'dicom': 'data/dicom/025_mri_603A_spc_lukas.zip',
                'modality': 'mri',
                'phantom_model': '603A',
>>>>>>> 631a6721
            },
        }

    def run(self, case_input):
        metrics = OrderedDict()
        context = OrderedDict()

        phantom_paramaters = phantoms.paramaters[case_input['phantom_model']]
        golden_points_filename = phantom_paramaters['points_file']
        golden_points = file_io.load_points(golden_points_filename)['points']
        context['A'] = golden_points

        # 0. generate voxel data from zip file
        voxels, ijk_to_xyz = combined_series_from_zip(case_input['dicom'])
        phantom_model = case_input['phantom_model']
        modality = case_input['modality']
        voxel_spacing = affine.voxel_spacing(ijk_to_xyz)

        context['ijk_to_xyz'] = ijk_to_xyz

        # 1. feature detector
        feature_detector = FeatureDetector(phantom_model, modality, voxels, ijk_to_xyz)

        context['feature_image'] = feature_detector.feature_image
        context['preprocessed_image'] = feature_detector.preprocessed_image

        # 2. fp rejector
        points_ijk = feature_detector.points_ijk
        pruned_points_ijk = remove_fps(points_ijk, voxels, voxel_spacing, phantom_model)
        pruned_points_xyz = affine.apply_affine(ijk_to_xyz, pruned_points_ijk)

        points_ijk_set = set([tuple(x) for x in points_ijk.T])
        pruned_points_ijk_set = set([tuple(x) for x in pruned_points_ijk.T])
        rejected_points_ijk_set = points_ijk_set - pruned_points_ijk_set
        rejected_points_ijk = np.array(list(rejected_points_ijk_set)).T
        rejected_points_xyz = affine.apply_affine(ijk_to_xyz, rejected_points_ijk)
        context['FP_B_CNN'] = rejected_points_xyz

        isocenter_in_B = fov_center_xyz(voxels.shape, ijk_to_xyz)

        context['A_I'] = affine.apply_affine(affine.translation(*isocenter_in_B), context['A'])

        # 3. rigidly register
        xyztpx, FN_A_S, TP_A_S, TP_B, FP_B = rigidly_register_and_categorize(
            golden_points,
            pruned_points_xyz,
            phantom_paramaters['grid_spacing'],
            isocenter_in_B,
        )

        x, y, z, theta, phi, xi = xyztpx

        context['x'] = x
        context['y'] = y
        context['z'] = z
        context['theta'] = theta
        context['phi'] = phi
        context['xi'] = xi

        metrics['registration_shift'] = np.sqrt(x*x + y*y + z*z)
        # TODO: add a metric for the angle change

        context['FN_A_S'] = FN_A_S
        context['TP_A_S'] = TP_A_S
        context['TP_B'] = TP_B
        context['FP_B'] = FP_B

        TPF, FPF, _ = points_utils.metrics(FN_A_S, TP_A_S, TP_B, FP_B)
        metrics['TPF'] = TPF
        metrics['FPF'] = FPF

        # 4. interpolate
        grid_density_mm = 4.0
        error_mags = np.linalg.norm(TP_A_S - TP_B, axis=0)
        overlay_ijk_to_xyz, distortion_grid = interpolate_distortion(TP_A_S, error_mags, grid_density_mm)
        context['distortion_grid'] = distortion_grid
        context['overlay_ijk_to_xyz'] = overlay_ijk_to_xyz

        # we fill in voxels outside the convex hull at 0, although technically, values
        # inside the convex hull could also be zero; thus, this is a "worst case"
        # metric and may underestimate the fraction of volume covered if there actually
        # is 0 distortion (unlikely)
        is_zero = distortion_grid == 0
        num_finite = np.sum(~is_zero)
        num_total = distortion_grid.size
        metrics['fraction_of_volume_covered'] = num_finite/float(num_total)

        metrics['max_distortion'] = np.nanmax(distortion_grid)
        metrics['99_distortion'] = np.nanpercentile(distortion_grid, 99)
        metrics['95_distortion'] = np.nanpercentile(distortion_grid, 95)
        metrics['90_distortion'] = np.nanpercentile(distortion_grid, 90)
        metrics['mean_distortion'] = np.nanmean(distortion_grid)
        metrics['median_distortion'] = np.nanmedian(distortion_grid)
        metrics['min_distortion'] = np.nanmin(distortion_grid)

        print('histogram mm')
        print_histogram(distortion_grid, 'mm')

        return metrics, context

    def check(self, old, new):
        checker = MetricsChecker(old, new)
        checker.can_increase('TPF', abs_tol=0.01)
        checker.close('fraction_of_volume_covered', abs_tol=0.01)
        checker.can_decrease('FPF', abs_tol=0.01)
        shift_tolerance = 0.1
        checker.close('max_distortion', abs_tol=shift_tolerance)
        checker.close('median_distortion', abs_tol=shift_tolerance)
        checker.close('min_distortion', abs_tol=shift_tolerance)
        return checker.result()

    def show(self, result):
        metrics = result['metrics']
        context = result['context']

        print('% volume: {:3.2f}%'.format(metrics['fraction_of_volume_covered']*100))
        print('number of true positives:', context['TP_B'].shape[1])
        print('maximum distortion magnitude: {:5.3f}mm'.format(metrics['max_distortion']))
        print('99th percentile distortion magnitude: {:5.3f}mm'.format(metrics['99_distortion']))
        print('95th percentile distortion magnitude: {:5.3f}mm'.format(metrics['95_distortion']))
        print('90th percentile distortion magnitude: {:5.3f}mm'.format(metrics['90_distortion']))
        print('mean distortion magnitude: {:5.3f}mm'.format(metrics['mean_distortion']))
        print('median distortion magnitude: {:5.3f}mm'.format(metrics['median_distortion']))
        print('min distortion magnitude: {:5.3f}mm'.format(metrics['min_distortion']))

        descriptors = [
            #{
            #    'points_xyz': context['FN_A_S'],
            #    'scatter_kwargs': {
            #        'color': 'y',
            #        'label': 'False Negatives',
            #        'marker': 'o'
            #    }
            #},
            #{
            #    'points_xyz': context['TP_A_S'],
            #    'scatter_kwargs': {
            #        'color': 'g',
            #        'label': 'Gold Standard Registered',
            #        'marker': 'o'
            #    }
            #},
            {
                'points_xyz': context['TP_B'],
                'scatter_kwargs': {
                    'color': 'g',
                    'label': 'True Positives',
                    'marker': 'x'
                }
            },
            {
                'points_xyz': context['FP_B'],
                'scatter_kwargs': {
                    'color': 'r',
                    'label': 'Rejected by Registration',
                    'marker': 'x'
                }
            },
            {
                'points_xyz': context['FP_B_CNN'],
                'scatter_kwargs': {
                    'color': 'm',
                    'label': 'Rejected by CNN',
                    'marker': 'x'
                }
            },
        ]

        distortion_magnitude = context['distortion_grid']
        min_value = np.nanmin(distortion_magnitude)
        max_value = np.nanmax(distortion_magnitude)
        nan_value = min_value - 0.1*abs(max_value - min_value)
        distortion_magnitude[np.isnan(distortion_magnitude)] = nan_value
        overlay_ijk_to_xyz = context['overlay_ijk_to_xyz']

        s = slicer.PointsSlicer(context['preprocessed_image'], context['ijk_to_xyz'], descriptors)
        s.add_renderer(slicer.render_overlay(context['feature_image'], context['ijk_to_xyz']), hidden=True)
        s.add_renderer(slicer.render_points)
        s.add_renderer(slicer.render_cursor)
        s.add_renderer(slicer.render_legend)
        s.add_renderer(slicer.render_overlay(distortion_magnitude, overlay_ijk_to_xyz, cmap='cool', alpha=0.8), hidden=True)
        s.draw()
        plt.show()

        scatter3({
            #'Gold Standard': context['TP_A_S'],
            #'Rejected by Registration': context['FP_B'],
            'True Positives': context['TP_B'],
            #'False Negatives': context['FN_A_S'],
            #'Rejected by CNN': context['FP_B_CNN'],
        })
        plt.show()<|MERGE_RESOLUTION|>--- conflicted
+++ resolved
@@ -120,17 +120,14 @@
                 'modality': 'ct',
                 'phantom_model': '604',
             },
-<<<<<<< HEAD
             '604-CT-2': {
                 'dicom': 'data/dicom/024_ct_604_Canada_Original.zip',
                 'modality': 'ct',
                 'phantom_model': '604',
-=======
             '603A-14': {
                 'dicom': 'data/dicom/025_mri_603A_spc_lukas.zip',
                 'modality': 'mri',
                 'phantom_model': '603A',
->>>>>>> 631a6721
             },
         }
 
