--- conflicted
+++ resolved
@@ -25,10 +25,7 @@
 # 'methods': a dict containing as keys the HTTP methods that should be tested, and as values the GET or POST data to
 #     send with the request. The values may also be functions that receive the data specified by the 'data' key and
 #     return the GET or POST data.
-<<<<<<< HEAD
 # 'patches': a list of strings representing objects to be patched by unittest.mock
-=======
->>>>>>> 787ce03c
 
 
 class Crud:
@@ -159,8 +156,6 @@
     }
 
 
-<<<<<<< HEAD
-=======
 def password_create_confirm_data(user):
     uid = urlsafe_base64_encode(force_bytes(user.pk))
     token = default_token_generator.make_token(user)
@@ -175,7 +170,6 @@
     return {}
 
 
->>>>>>> 787ce03c
 VIEWS = (
     {
         'view': views.landing,
@@ -212,7 +206,7 @@
         'data': delete_scan_data,
         'url': lambda data: reverse('delete_scan', args=(data['scan'].pk,)),
         'login_required': True,
-        'permissions': ('common.configuration',),
+        'permissions': (),
         'validate_institution': True,
         'methods': {'GET': None, 'POST': None},
     }, {
@@ -220,7 +214,7 @@
         'data': scan_errors_data,
         'url': lambda data: reverse('scan_errors', args=(data['scan'].pk,)),
         'login_required': True,
-        'permissions': ('common.configuration',),
+        'permissions': (),
         'validate_institution': True,
         'methods': {'GET': None},
     }, {
@@ -389,7 +383,7 @@
         'data': raw_data_data,
         'url': lambda data: reverse('raw_data', args=(data['scan'].pk,)),
         'login_required': True,
-        'permissions': ('common.configuration',),
+        'permissions': (),
         'validate_institution': True,
         'methods': {'GET': None},
     }, {
@@ -397,7 +391,7 @@
         'data': dicom_overlay_data,
         'url': lambda data: reverse('dicom_overlay', args=(data['scan'].pk,)),
         'login_required': True,
-        'permissions': ('common.configuration',),
+        'permissions': (),
         'validate_institution': True,
         'methods': {'GET': None, 'POST': None},
     }, {
@@ -453,14 +447,14 @@
         'view': views.PasswordCreateConfirmView,
         'data': password_create_confirm_data,
         'url': lambda data: reverse('password_create_confirm', args=(data['uid'], data['token'])),
-        'login_required': True,
+        'login_required': False,
         'permissions': (),
         'validate_institution': False,
         'methods': {'GET': None, 'POST': None},
     }, {
         'view': views.PasswordCreateCompleteView,
         'url': reverse('password_create_complete'),
-        'login_required': True,
+        'login_required': False,
         'permissions': (),
         'validate_institution': False,
         'methods': {'GET': None},
