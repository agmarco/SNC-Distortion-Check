import os
import io
import tempfile
import zipfile
import logging
import time
import uuid
from datetime import datetime

import dicom
from dicom.UID import generate_uid
from dicom.dataset import Dataset, FileDataset
from django.contrib.auth.decorators import login_required
from django.contrib.auth.forms import PasswordResetForm
from django.contrib.auth.tokens import default_token_generator
from django.contrib.auth.views import PasswordResetConfirmView, PasswordResetCompleteView
from django.core.exceptions import PermissionDenied
from django.contrib import messages
from django.conf import settings
from django.http import HttpResponseRedirect, HttpResponseServerError
from django.urls import reverse, reverse_lazy
from django.utils import formats
from django.utils.decorators import method_decorator
from django.utils.functional import cached_property
from django.views.generic import DetailView
from django.views.generic.edit import CreateView, UpdateView, DeleteView, ModelFormMixin, FormView
from django.shortcuts import render, redirect, get_object_or_404
from rest_framework.renderers import JSONRenderer

import scipy.io
import numpy as np
import scipy.ndimage.filters
from scipy.interpolate.ndgriddata import griddata

from process import dicom_import
from process.affine import apply_affine
from process.file_io import save_voxels
from . import models
from . import serializers
from . import forms
from .tasks import process_scan, process_ct_upload
from .decorators import validate_institution, login_and_permission_required
from .http import CSVResponse, ZipResponse

logger = logging.getLogger(__name__)


class CirsDeleteView(DeleteView):
    """A view providing the ability to delete objects by setting their 'deleted' attribute."""

    def __init__(self, **kwargs):
        self.object = None
        super(CirsDeleteView, self).__init__(**kwargs)

    def delete(self, request, *args, **kwargs):
        self.object = self.get_object()
        self.object.deleted = True
        self.object.save()
        return HttpResponseRedirect(self.get_success_url())


@login_required
def landing(request):
    machine_sequence_pairs_queryset = models.MachineSequencePair.objects.filter(machine__institution=request.user.institution)
    machine_sequence_pairs_queryset = machine_sequence_pairs_queryset.active().order_by('-last_modified_on')
    machine_sequence_pairs_json = serializers.MachineSequencePairSerializer(machine_sequence_pairs_queryset, many=True)

    renderer = JSONRenderer()
    return render(request, 'common/landing.html', {
        'machine_sequence_pairs_json': renderer.render(machine_sequence_pairs_json.data),
    })


@login_and_permission_required('common.configuration')
class Configuration(UpdateView):
    model = models.Institution
    form_class = forms.InstitutionForm
    success_url = reverse_lazy('configuration')
    template_name = 'common/configuration.html'

    def get_object(self, queryset=None):
        return self.request.user.institution

    def form_valid(self, form):
        messages.success(self.request, f"\"{self.object.name}\" has been updated successfully.")
        return super(Configuration, self).form_valid(form)

    def get_context_data(self, **kwargs):
        context = super(Configuration, self).get_context_data(**kwargs)
        institution = self.get_object()
        context.update({
            'phantoms': institution.phantom_set.active().order_by('-last_modified_on'),
            'machines': institution.machine_set.active().order_by('-last_modified_on'),
            'sequences': institution.sequence_set.active().order_by('-last_modified_on'),
        })
        if self.request.user.has_perm('common.manage_users'):
            context['users'] = institution.user_set.active().order_by('-last_modified_on')
        return context


@method_decorator(login_required, name='dispatch')
class Account(UpdateView):
    model = models.User
    form_class = forms.AccountForm
    success_url = reverse_lazy('account')
    template_name = 'common/account.html'

    def get_object(self, queryset=None):
        return self.request.user

    def form_valid(self, form):
        messages.success(self.request, "Your account has been updated successfully.")
        return super(Account, self).form_valid(form)


@method_decorator(login_required, name='dispatch')
@validate_institution()
class MachineSequenceDetail(DetailView):
    model = models.MachineSequencePair
    template_name = 'common/machine_sequence_detail.html'

    def get_context_data(self, **kwargs):
        machine_sequence_pair_json = serializers.MachineSequencePairSerializer(self.object)
        scans_json = models.Scan.objects.filter(machine_sequence_pair=self.object)
        scans_json = scans_json.active().order_by('-dicom_series__acquisition_date', '-created_on')
        scans_json = serializers.ScanSerializer(scans_json, many=True)

        renderer = JSONRenderer()
        return {
            'machine_sequence_pair': self.object,
            'machine_sequence_pair_json': renderer.render(machine_sequence_pair_json.data),
            'scans_json': renderer.render(scans_json.data)
        }


# TODO cancel might take the user back to landing, machine-sequences, or machine-sequence-detail
@method_decorator(login_required, name='dispatch')
class UploadScan(FormView):
    form_class = forms.UploadScanForm
    template_name = 'common/upload_scan.html'

    def get_context_data(self, **kwargs):
        institution = self.request.user.institution
        machines_json = serializers.MachineSerializer(models.Machine.objects.filter(institution=institution), many=True)
        sequences_json = serializers.SequenceSerializer(models.Sequence.objects.filter(institution=institution), many=True)
        phantoms_json = serializers.PhantomSerializer(models.Phantom.objects.filter(institution=institution), many=True)

        renderer = JSONRenderer()
        return {
            'machines_json': renderer.render(machines_json.data),
            'sequences_json': renderer.render(sequences_json.data),
            'phantoms_json': renderer.render(phantoms_json.data),
        }

    def form_valid(self, form):
        machine = models.Machine.objects.get(pk=form.cleaned_data['machine'])
        sequence = models.Sequence.objects.get(pk=form.cleaned_data['sequence'])
        phantom = models.Phantom.objects.get(pk=form.cleaned_data['phantom'])

        scan = models.create_scan(
            machine,
            sequence,
            phantom,
            self.request.user,
            self.request.FILES['dicom_archive'],
            form.cleaned_data['notes'],
            form.cleaned_data['datasets'],
        )

        process_scan.delay(scan.pk)
        messages.success(self.request, "Your scan has been uploaded successfully and is processing.")
        return redirect('machine_sequence_detail', scan.machine_sequence_pair.pk)

    def form_invalid(self, form):
        renderer = JSONRenderer()
        context = self.get_context_data(form=form)
        context.update({'form_errors': renderer.render(form.errors)})
        return self.render_to_response(context)


@method_decorator(login_required, name='dispatch')
@validate_institution()
class ScanErrors(DetailView):
    model = models.Scan
    template_name = 'common/scan_errors.html'


def export_overlay(voxel_array, voxelSpacing_tup, voxelPosition_tup, studyInstanceUID, seriesInstanceUID, frameOfReferenceUID, patientID, output_directory):
    '''
    Exports a voxel array to a series of dicom files.

    :param voxel_array: voxels array in x,y,z axis order.
    :param voxelSpacing_tup: spacing in mm
    :param voxelPosition_tup: position of first voxel in mm in patient coordinate system
    :param studyInstanceUID:
    :param seriesInstanceUID:
    :param frameOfReferenceUID:
    :param patientID:
    :param output_directory: directory to dump the dicoms in
    :return:
    '''
    def _encode_multival(values):
        '''
        Encodes a collection of multivalued elements in backslash separated syntax known by dicom spec.
        '''
        return '\\'.join(str(val) for val in values)

    def _base_ds():
        sopinst = generate_uid()
        file_meta = Dataset()
        file_meta.MediaStorageSOPClassUID = '1.2.840.10008.5.1.4.1.1.2'  # CT Image Storage
        file_meta.TransferSyntaxUID = '1.2.840.10008.1.2'  # Implicit VR Little Endian
        file_meta.MediaStorageSOPInstanceUID = sopinst
        file_meta.ImplementationClassUID = '1.1.1'
        ds = FileDataset(None, {}, file_meta=file_meta, preamble=b"\0"*128)
        ds.SOPInstanceUID = sopinst
        ds.SOPClassUID = '1.2.840.10008.5.1.4.1.1.2'  # CT Image SOP Class
        return ds

    def _unstack(voxel_array):
        '''converts array of x,y,z into one of z,x,y to make it easier to slice.'''
        return voxel_array.transpose(2, 0, 1)

    if len(voxel_array.shape) != 3:
        raise Exception('Only 3d arrays are supported for dicom export, got shape {}'.format(voxel_array.shape))

    slices_array = _unstack(voxel_array)
    for slice_num, slice_arr in enumerate(slices_array):
        sliceVoxelPosition = (voxelPosition_tup[0],
                              voxelPosition_tup[1],
                              voxelPosition_tup[2] + voxelSpacing_tup[2]*slice_num)
        ds = _base_ds()
        # Patient Module
        ds.PatientName = ''
        ds.PatientID = patientID

        # general study module
        ds.ContentDate = str(datetime.today()).replace('-','')
        ds.ContentTime = str(time.time())
        ds.StudyInstanceUID = studyInstanceUID
        ds.StudyDescription = 'Distortion Overlay'

        # general series module
        ds.SeriesInstanceUID = seriesInstanceUID
        ds.Modality = 'PT'

        # Frame of reference module
        ds.FrameOfReferenceUID = frameOfReferenceUID

        # Image plane module
        xSpacing_mm, ySpacing_mm, zSpacing_mm = voxelSpacing_tup
        ds.ImageOrientationPatient = _encode_multival([1, 0, 0, 0, 1, 0])  # direction cosines
        ds.ImagePositionPatient = _encode_multival(sliceVoxelPosition)
        ds.PixelSpacing = _encode_multival([xSpacing_mm, ySpacing_mm])
        ds.SliceThickness = str(zSpacing_mm)
        ds.InstanceNumber = slice_num

        # image pixel module
        rows, columns = slice_arr.shape
        ds.SamplesPerPixel = 1
        ds.PhotometricInterpretation = "MONOCHROME2"
        ds.PixelRepresentation = 0  # unsigned int
        ds.HighBit = 15
        ds.BitsStored = 16
        ds.BitsAllocated = 16
        ds.Columns = columns
        ds.Rows = rows
        ds.NumberOfFrames = 1
        ds.RescaleIntercept = 0
        ds.RescaleSlope = 0.01
        ds.PixelData = slice_arr.astype(np.uint16).tobytes()
        dicom.write_file(os.path.join(output_directory, '{}.dcm'.format(ds.SOPInstanceUID)), ds)


@method_decorator(login_required, name='dispatch')
@validate_institution(model_class=models.Scan)
class DicomOverlay(FormView):
    form_class = forms.DicomOverlayForm
    template_name = 'common/dicom_overlay.html'

    @cached_property
    def scan(self):
        return get_object_or_404(models.Scan, pk=self.kwargs['pk'])

    def get_context_data(self, **kwargs):
        context = super(DicomOverlay, self).get_context_data(**kwargs)
        context.update({'scan': self.scan})
        return context

    def get_success_url(self):
        return reverse('machine_sequence_detail', args=(self.scan.machine_sequence_pair.pk,))

    def form_valid(self, form):
        # TODO: Consolidate and split out these constants in the process module.
        GRID_DENSITY_mm = 1
        DISTORTION_SCALE = 1000
        BLUR_SIGMA = 2
        ds = self.get_context_data()['scan'].dicom_series
        ijk_to_xyz = ds.ijk_to_xyz
        coord_min_xyz, coord_max_xyz = apply_affine(ijk_to_xyz, np.array([(0.0,0.0,0.0), ds.shape]).T).T
        TP_A = self.get_context_data()['scan'].TP_A_S.fiducials
        error_mags = self.get_context_data()['scan'].error_mags
        grid_x, grid_y, grid_z = np.meshgrid(np.arange(coord_min_xyz[0], coord_max_xyz[0], GRID_DENSITY_mm),
                                             np.arange(coord_min_xyz[1], coord_max_xyz[1], GRID_DENSITY_mm),
                                             np.arange(coord_min_xyz[2], coord_max_xyz[2], GRID_DENSITY_mm))
        logger.info("Gridding data for overlay generation.")
        gridded = griddata(TP_A.T, error_mags.T, (grid_x, grid_y, grid_z), method='linear')
        gridded *= DISTORTION_SCALE  # rescale so it looks a bit better
        gridded = scipy.ndimage.filters.gaussian_filter(gridded, BLUR_SIGMA, truncate=2)  # TODO: remove this once we fix interpolation
        gridded[np.isnan(gridded)] = 0
        output_dir = tempfile.mkdtemp()
        logger.info("Exporting overlay to dicoms.")
        export_overlay(
            voxel_array=gridded,
            voxelSpacing_tup=(GRID_DENSITY_mm, GRID_DENSITY_mm, GRID_DENSITY_mm),
            voxelPosition_tup=coord_min_xyz,
            studyInstanceUID=form.cleaned_data['study_instance_uid'] or ds.study_uid,
            seriesInstanceUID=generate_uid(),
            frameOfReferenceUID=form.cleaned_data['frame_of_reference_uid'] or ds.frame_of_reference_uid,
            patientID=form.cleaned_data['patient_id'] or ds.patient_id,
            output_directory=output_dir
        )
        zip_bytes = io.BytesIO()
        with zipfile.ZipFile(zip_bytes, 'w', zipfile.ZIP_DEFLATED) as zf:
            for dirname, subdirs, files in os.walk(output_dir):
                zf.write(dirname)
                for filename in files:
                    zf.write(os.path.join(dirname, filename), arcname=filename)
        logger.info("done zipping generated dicoms.")
        return ZipResponse(zip_bytes, filename='overlay.zip')


@method_decorator(login_required, name='dispatch')
@validate_institution()
class DeleteScan(CirsDeleteView):
    model = models.Scan

    def delete(self, request, *args, **kwargs):
        response = super(DeleteScan, self).delete(request, *args, **kwargs)
        messages.success(self.request, f"""Scan for phantom
            \"{self.object.golden_fiducials.phantom.model.model_number} —
            {self.object.golden_fiducials.phantom.serial_number}\", captured on
            {formats.date_format(self.object.dicom_series.acquisition_date)}, has been deleted successfully.""")
        return response

    def get_success_url(self):
        return reverse('machine_sequence_detail', args=(self.object.machine_sequence_pair.pk,))


@login_and_permission_required('common.configuration')
class CreatePhantom(FormView):
    form_class = forms.CreatePhantomForm
    success_url = reverse_lazy('configuration')
    template_name = 'common/phantom_create.html'

    def __init__(self, **kwargs):
        self.object = None
        super(CreatePhantom, self).__init__(**kwargs)

    def form_valid(self, form):
        self.object = form.save(commit=False)
        self.object.institution = self.request.user.institution
        self.object.model = form.cleaned_data['model']
        self.object.save()
        messages.success(self.request, f"\"{self.object.name}\" has been created successfully.")
        return super(CreatePhantom, self).form_valid(form)

    def form_invalid(self, form):
        renderer = JSONRenderer()
        context = self.get_context_data(form=form)
        context.update({'form_errors': renderer.render(form.errors)})
        return self.render_to_response(context)


@login_and_permission_required('common.configuration')
@validate_institution()
class UpdatePhantom(UpdateView):
    model = models.Phantom
    fields = ('name',)
    template_name_suffix = '_update'
    pk_url_kwarg = 'phantom_pk'

    def form_valid(self, form):
        messages.success(self.request, f"\"{self.object.name}\" has been updated successfully.")
        return super(UpdatePhantom, self).form_valid(form)

    def get_success_url(self):
        return reverse('update_phantom', args=(self.kwargs['phantom_pk'],))

    @property
    def golden_fiducials(self):
        return self.object.goldenfiducials_set.active().order_by('-created_on')


@login_and_permission_required('common.configuration')
@validate_institution()
class DeletePhantom(CirsDeleteView):
    model = models.Phantom
    success_url = reverse_lazy('configuration')
    pk_url_kwarg = 'phantom_pk'

    def delete(self, request, *args, **kwargs):
        response = super(DeletePhantom, self).delete(request, *args, **kwargs)
        messages.success(self.request, f"\"{self.object.name}\" has been deleted successfully.")
        return response


@login_and_permission_required('common.configuration')
class CreateMachine(CreateView):
    model = models.Machine
    fields = ('name', 'model', 'manufacturer')
    success_url = reverse_lazy('configuration')
    template_name_suffix = '_create'

    def form_valid(self, form):
        self.object = form.save(commit=False)
        self.object.institution = self.request.user.institution
        self.object.save()
        messages.success(self.request, f"\"{self.object.name}\" has been created successfully.")
        return super(ModelFormMixin, self).form_valid(form)


@login_and_permission_required('common.configuration')
@validate_institution()
class UpdateMachine(UpdateView):
    model = models.Machine
    fields = ('name', 'model', 'manufacturer')
    success_url = reverse_lazy('configuration')
    template_name_suffix = '_update'

    def form_valid(self, form):
        messages.success(self.request, f"\"{self.object.name}\" has been updated successfully.")
        return super(UpdateMachine, self).form_valid(form)


@login_and_permission_required('common.configuration')
@validate_institution()
class DeleteMachine(CirsDeleteView):
    model = models.Machine
    success_url = reverse_lazy('configuration')

    def delete(self, request, *args, **kwargs):
        response = super(DeleteMachine, self).delete(request, *args, **kwargs)
        messages.success(self.request, f"\"{self.object.name}\" has been deleted successfully.")
        return response


@login_and_permission_required('common.configuration')
class CreateSequence(CreateView):
    model = models.Sequence
    fields = ('name', 'instructions')
    success_url = reverse_lazy('configuration')
    template_name_suffix = '_create'

    def form_valid(self, form):
        self.object = form.save(commit=False)
        self.object.institution = self.request.user.institution
        self.object.save()
        messages.success(self.request, f"\"{self.object.name}\" has been created successfully.")
        return super(ModelFormMixin, self).form_valid(form)


@login_and_permission_required('common.configuration')
@validate_institution()
class UpdateSequence(UpdateView):
    model = models.Sequence
    fields = ('name', 'instructions')
    success_url = reverse_lazy('configuration')
    template_name_suffix = '_update'

    def form_valid(self, form):
        messages.success(self.request, f"\"{self.object.name}\" has been updated successfully.")
        return super(UpdateSequence, self).form_valid(form)


@login_and_permission_required('common.configuration')
@validate_institution()
class DeleteSequence(CirsDeleteView):
    model = models.Sequence
    success_url = reverse_lazy('configuration')

    def delete(self, request, *args, **kwargs):
        response = super(DeleteSequence, self).delete(request, *args, **kwargs)
        messages.success(self.request, f"\"{self.object.name}\" has been deleted successfully.")
        return response


@login_and_permission_required('common.manage_users')
class CreateUser(CreateView):
    model = models.User
    form_class = forms.CreateUserForm
    success_url = reverse_lazy('configuration')
    template_name_suffix = '_create'
    email_template_name = 'registration/password_create_email.html'
    html_email_template_name = None
    subject_template_name = 'registration/password_create_subject.txt'
    extra_email_context = None
    token_generator = default_token_generator
    from_email = None

    def form_valid(self, form):
        opts = {
            'use_https': self.request.is_secure(),
            'token_generator': self.token_generator,
            'from_email': self.from_email,
            'email_template_name': self.email_template_name,
            'subject_template_name': self.subject_template_name,
            'request': self.request,
            'html_email_template_name': self.html_email_template_name,
            'extra_email_context': self.extra_email_context,
        }
        self.object = form.save(commit=False)
        self.object.institution = self.request.user.institution
        self.object.save()
        self.object.set_unusable_password()
        form.save_m2m()
        create_password_form = forms.CreatePasswordForm({'email': self.object.email})
        if create_password_form.is_valid():
            create_password_form.save(**opts)
            messages.success(self.request, f"\"{self.object.get_full_name()}\" has been created successfully.")
            return super(ModelFormMixin, self).form_valid(form)
        else:
            return HttpResponseServerError()


@login_and_permission_required('common.manage_users')
@validate_institution()
class DeleteUser(CirsDeleteView):
    model = models.User
    success_url = reverse_lazy('configuration')

    def delete(self, request, *args, **kwargs):
        response = super(DeleteUser, self).delete(request, *args, **kwargs)
        messages.success(self.request, f"\"{self.object.get_full_name()}\" has been deleted successfully.")
        return response


@login_and_permission_required('common.configuration')
@validate_institution(model_class=models.Phantom, pk_url_kwarg='phantom_pk')
class UploadCT(FormView):
    form_class = forms.UploadCTForm
    template_name = 'common/upload_ct.html'

    def form_valid(self, form):
        voxels, ijk_to_xyz = dicom_import.combine_slices(form.cleaned_data['datasets'])
        ds = form.cleaned_data['datasets'][0]
        dicom_series = models.DicomSeries.objects.create(
            zipped_dicom_files=self.request.FILES['dicom_archive'],
            voxels=voxels,
            ijk_to_xyz=ijk_to_xyz,
            shape=voxels.shape,
            series_uid=ds.SeriesInstanceUID,
            study_uid=ds.StudyInstanceUID,
            frame_of_reference_uid=ds.FrameOfReferenceUID,
            patient_id=ds.PatientID,
            # TODO: handle a missing AcquisitionDate
            acquisition_date=datetime.strptime(form.cleaned_data['datasets'][0].AcquisitionDate, '%Y%m%d'),
        )

        gold_standard = models.GoldenFiducials.objects.create(
            phantom=models.Phantom.objects.get(pk=self.kwargs['phantom_pk']),
            dicom_series=dicom_series,
            type=models.GoldenFiducials.CT,
            processing=True,
        )

        process_ct_upload.delay(dicom_series.pk, gold_standard.pk)
        messages.success(self.request, "Your gold standard CT has been uploaded successfully and is processing.")
        return super(UploadCT, self).form_valid(form)

    def get_context_data(self, **kwargs):
        context = super(UploadCT, self).get_context_data(**kwargs)
        phantom = get_object_or_404(models.Phantom, pk=self.kwargs['phantom_pk'])
        context.update({'phantom': phantom})
        return context

    def get_success_url(self):
        return reverse('update_phantom', args=(self.kwargs['phantom_pk'],))


@login_and_permission_required('common.configuration')
@validate_institution(model_class=models.Phantom, pk_url_kwarg='phantom_pk')
class UploadRaw(FormView):
    form_class = forms.UploadRawForm
    template_name = 'common/upload_raw.html'

    def form_valid(self, form):
        phantom = models.Phantom.objects.get(pk=self.kwargs['phantom_pk'])
        fiducials = models.Fiducials.objects.create(fiducials=form.cleaned_data['fiducials'])
        models.GoldenFiducials.objects.create(
            phantom=phantom,
            fiducials=fiducials,
            type=models.GoldenFiducials.CSV,
        )
        messages.success(self.request, "Your gold standard points have been uploaded successfully.")
        return super(UploadRaw, self).form_valid(form)

    def get_context_data(self, **kwargs):
        context = super(UploadRaw, self).get_context_data(**kwargs)
        phantom = get_object_or_404(models.Phantom, pk=self.kwargs['phantom_pk'])
        context.update({'phantom': phantom})
        return context

    def get_success_url(self):
        return reverse('update_phantom', args=(self.kwargs['phantom_pk'],))


@login_and_permission_required('common.configuration')
@validate_institution()
class DeleteGoldStandard(CirsDeleteView):
    model = models.GoldenFiducials
    pk_url_kwarg = 'gold_standard_pk'

    def delete(self, request, *args, **kwargs):
        self.object = self.get_object()
        if self.object.type == models.GoldenFiducials.CAD or self.object.is_active:
            raise PermissionDenied
        else:
            messages.success(self.request, f"\"{self.object.source_summary}\" has been deleted successfully.")
            return super(DeleteGoldStandard, self).delete(request, *args, **kwargs)

    def get_success_url(self):
        return reverse('update_phantom', args=(self.kwargs['phantom_pk'],))

    def get_context_data(self, **kwargs):
        context = super(DeleteGoldStandard, self).get_context_data(**kwargs)
        phantom = get_object_or_404(models.Phantom, pk=self.kwargs['phantom_pk'])
        context.update({'phantom': phantom})
        return context


@login_and_permission_required('common.configuration')
@validate_institution(model_class=models.GoldenFiducials, pk_url_kwarg='gold_standard_pk')
def activate_gold_standard(request, phantom_pk=None, gold_standard_pk=None):
    gold_standard = get_object_or_404(models.GoldenFiducials, pk=gold_standard_pk)
    gold_standard.activate()
    messages.success(request, f"\"{gold_standard.source_summary}\" has been activated successfully.")
    return redirect('update_phantom', phantom_pk)


@login_and_permission_required('common.configuration')
@validate_institution(model_class=models.GoldenFiducials, pk_url_kwarg='gold_standard_pk')
def gold_standard_csv(request, phantom_pk=None, gold_standard_pk=None):
    gold_standard = get_object_or_404(models.GoldenFiducials, pk=gold_standard_pk)
    return CSVResponse(gold_standard.fiducials.fiducials, filename=f'{gold_standard.source_summary}.csv')


<<<<<<< HEAD
@login_required
@validate_institution(model_class=models.Scan)
def raw_data(request, pk=None):
    scan = get_object_or_404(models.Scan, pk=pk)
    zipfile = dump_raw_data(scan)
    return ZipResponse(zipfile, filename=f'raw_data.zip')


# TODO write MAT files in memory?
def dump_raw_data(scan):
    voxels_path = os.path.join(settings.BASE_DIR, f'tmp/{uuid.uuid4()}.mat')
    voxels_data = {
        'phantom_model': scan.phantom.model.model_number,
        'modality': 'mri',
        'voxels': scan.dicom_series.voxels,
    }
    save_voxels(voxels_path, voxels_data)

    raw_points_path = os.path.join(settings.BASE_DIR, f'tmp/{uuid.uuid4()}.mat')
    raw_points_data = {
        'all': scan.detected_fiducials.fiducials,
        'TP': scan.TP_B.fiducials,
    }
    scipy.io.savemat(raw_points_path, raw_points_data)

    renderer = JSONRenderer()

    phantom = serializers.PhantomSerializer(scan.phantom)
    phantom_s = io.BytesIO()
    phantom_s.write(renderer.render(phantom.data))

    machine = serializers.MachineSerializer(scan.machine_sequence_pair.machine)
    machine_s = io.BytesIO()
    machine_s.write(renderer.render(machine.data))

    sequence = serializers.SequenceSerializer(scan.machine_sequence_pair.sequence)
    sequence_s = io.BytesIO()
    sequence_s.write(renderer.render(sequence.data))

    institution = serializers.InstitutionSerializer(scan.institution)
    institution_s = io.BytesIO()
    institution_s.write(renderer.render(institution.data))

    files = {
        'dicom.zip': scan.dicom_series.zipped_dicom_files.path,
        'voxels.mat': voxels_path,
        'raw_points.mat': raw_points_path,
    }

    streams = {
        'phantom.json': phantom_s,
        'machine.json': machine_s,
        'sequence.json': sequence_s,
        'institution.json': institution_s,
    }

    s = io.BytesIO()
    with zipfile.ZipFile(s, 'w', zipfile.ZIP_DEFLATED) as zf:
        for zip_path, path in files.items():
            zf.write(path, zip_path)

        for zip_path, stream in streams.items():
            zf.writestr(zip_path, stream.getvalue())

    return s


=======
>>>>>>> c5b9a9d6
def terms_of_use(request):
    return render(request, 'common/terms_of_use.html')


def privacy_policy(request):
    return render(request, 'common/privacy_policy.html')


@login_required
@validate_institution(model_class=models.Scan)
def refresh_scan(request, pk=None):
    if request.method == 'POST':
        scan = get_object_or_404(models.Scan, pk=pk)
        # TODO new image processing algorithm
        new_scan = models.Scan.objects.create(
            machine_sequence_pair=scan.machine_sequence_pair,
            dicom_series=scan.dicom_series,
            golden_fiducials=scan.golden_fiducials.phantom.active_gold_standard,
            tolerance=scan.machine_sequence_pair.tolerance,
            processing=True,
            creator=request.user,
            notes=scan.notes,
        )
        process_scan.delay(new_scan.pk)
        messages.success(request, "Scan is being re-run using the current tolerance threshold, phantom gold standard "
                                  "grid intersection locations, and image processing algorithm.")
        return redirect('machine_sequence_detail', new_scan.machine_sequence_pair.pk)
    else:
        return HttpResponseNotAllowed(['POST'])


class PasswordCreateConfirmView(PasswordResetConfirmView):
    template_name = 'registration/password_create_confirm.html'
    success_url = reverse_lazy('password_create_complete')


class PasswordCreateCompleteView(PasswordResetCompleteView):
    template_name = 'registration/password_create_complete.html'<|MERGE_RESOLUTION|>--- conflicted
+++ resolved
@@ -4,20 +4,17 @@
 import zipfile
 import logging
 import time
-import uuid
 from datetime import datetime
 
 import dicom
 from dicom.UID import generate_uid
 from dicom.dataset import Dataset, FileDataset
 from django.contrib.auth.decorators import login_required
-from django.contrib.auth.forms import PasswordResetForm
 from django.contrib.auth.tokens import default_token_generator
 from django.contrib.auth.views import PasswordResetConfirmView, PasswordResetCompleteView
 from django.core.exceptions import PermissionDenied
 from django.contrib import messages
-from django.conf import settings
-from django.http import HttpResponseRedirect, HttpResponseServerError
+from django.http import HttpResponseRedirect, HttpResponseServerError, HttpResponseNotAllowed
 from django.urls import reverse, reverse_lazy
 from django.utils import formats
 from django.utils.decorators import method_decorator
@@ -34,7 +31,6 @@
 
 from process import dicom_import
 from process.affine import apply_affine
-from process.file_io import save_voxels
 from . import models
 from . import serializers
 from . import forms
@@ -645,76 +641,6 @@
     return CSVResponse(gold_standard.fiducials.fiducials, filename=f'{gold_standard.source_summary}.csv')
 
 
-<<<<<<< HEAD
-@login_required
-@validate_institution(model_class=models.Scan)
-def raw_data(request, pk=None):
-    scan = get_object_or_404(models.Scan, pk=pk)
-    zipfile = dump_raw_data(scan)
-    return ZipResponse(zipfile, filename=f'raw_data.zip')
-
-
-# TODO write MAT files in memory?
-def dump_raw_data(scan):
-    voxels_path = os.path.join(settings.BASE_DIR, f'tmp/{uuid.uuid4()}.mat')
-    voxels_data = {
-        'phantom_model': scan.phantom.model.model_number,
-        'modality': 'mri',
-        'voxels': scan.dicom_series.voxels,
-    }
-    save_voxels(voxels_path, voxels_data)
-
-    raw_points_path = os.path.join(settings.BASE_DIR, f'tmp/{uuid.uuid4()}.mat')
-    raw_points_data = {
-        'all': scan.detected_fiducials.fiducials,
-        'TP': scan.TP_B.fiducials,
-    }
-    scipy.io.savemat(raw_points_path, raw_points_data)
-
-    renderer = JSONRenderer()
-
-    phantom = serializers.PhantomSerializer(scan.phantom)
-    phantom_s = io.BytesIO()
-    phantom_s.write(renderer.render(phantom.data))
-
-    machine = serializers.MachineSerializer(scan.machine_sequence_pair.machine)
-    machine_s = io.BytesIO()
-    machine_s.write(renderer.render(machine.data))
-
-    sequence = serializers.SequenceSerializer(scan.machine_sequence_pair.sequence)
-    sequence_s = io.BytesIO()
-    sequence_s.write(renderer.render(sequence.data))
-
-    institution = serializers.InstitutionSerializer(scan.institution)
-    institution_s = io.BytesIO()
-    institution_s.write(renderer.render(institution.data))
-
-    files = {
-        'dicom.zip': scan.dicom_series.zipped_dicom_files.path,
-        'voxels.mat': voxels_path,
-        'raw_points.mat': raw_points_path,
-    }
-
-    streams = {
-        'phantom.json': phantom_s,
-        'machine.json': machine_s,
-        'sequence.json': sequence_s,
-        'institution.json': institution_s,
-    }
-
-    s = io.BytesIO()
-    with zipfile.ZipFile(s, 'w', zipfile.ZIP_DEFLATED) as zf:
-        for zip_path, path in files.items():
-            zf.write(path, zip_path)
-
-        for zip_path, stream in streams.items():
-            zf.writestr(zip_path, stream.getvalue())
-
-    return s
-
-
-=======
->>>>>>> c5b9a9d6
 def terms_of_use(request):
     return render(request, 'common/terms_of_use.html')
 
