--- conflicted
+++ resolved
@@ -13,12 +13,9 @@
 from django.utils.safestring import mark_safe
 
 from server.common.models import Machine, Sequence
-<<<<<<< HEAD
-from server.common.worker_utilities import start_worker, worker_is_on
-=======
+
 from .worker_utilities import worker_is_on, start_worker
 
->>>>>>> 032d585a
 
 logger = logging.getLogger(__name__)
 
