--- conflicted
+++ resolved
@@ -7,19 +7,12 @@
 from django.contrib.auth.forms import PasswordResetForm
 from django.contrib.auth.models import Group
 from django.core.exceptions import ObjectDoesNotExist
-from django.utils.safestring import mark_safe
 
 from process import dicom_import
-from .models import Phantom, Institution, User
-
-<<<<<<< HEAD
-=======
-MRI_SOP = '1.2.840.10008.5.1.4.1.1.4'  # MR Image Storage
-CT_SOP = '1.2.840.10008.5.1.4.1.1.2'  # CT Image Storage
+from .models import Phantom, Institution
 
 UserModel = get_user_model()
 
->>>>>>> 787ce03c
 
 class CIRSForm(forms.Form):
     def __init__(self, *args, **kwargs):
@@ -35,7 +28,7 @@
 
 class AccountForm(CIRSModelForm):
     class Meta:
-        model = User
+        model = UserModel
         fields = ('first_name', 'last_name', 'email')
 
 
@@ -152,13 +145,13 @@
     )
 
     user_type_ht = """<p>The user type determines what permissions the account will have. Therapist users can upload new MR
-        scans for analysis. Medical Physicist users can do everyting therapists can do, and can also add and configure
+        scans for analysis. Medical Physicist users can do everything therapists can do, and can also add and configure
         phantoms, machines, and sequences. Admin users can do everything Medical Physicists can do, and can also add and
         delete new users. Please note that once a user type is set, it cannot be changed (except by CIRS support).</p>"""
     user_type = forms.ChoiceField(choices=GROUP_CHOICES, widget=forms.RadioSelect, help_text=user_type_ht)
 
     class Meta:
-        model = User
+        model = UserModel
         fields = ('first_name', 'last_name', 'email', 'user_type')
 
     def _save_m2m(self):
