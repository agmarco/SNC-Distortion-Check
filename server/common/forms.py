--- conflicted
+++ resolved
@@ -50,40 +50,12 @@
     machine = forms.IntegerField()
     sequence = forms.IntegerField()
     phantom = forms.IntegerField()
-<<<<<<< HEAD
-    dicom_archive = forms.FileField(label="MRI Scan Files", widget=FileInput(attrs={'accept': '.zip'}))
-=======
     dicom_archive_url = forms.CharField()
->>>>>>> aea5115a
     notes = forms.CharField(required=False)
 
 
 class UploadCtForm(CirsFormMixin, forms.Form):
-<<<<<<< HEAD
-    dicom_archive = forms.FileField(label="File Browser", widget=FileInput(attrs={'accept': '.zip'}))
-
-    def clean_dicom_archive(self):
-        try:
-            dicom_import.combined_series_from_zip(self.cleaned_data['dicom_archive'])
-        except dicom_import.DicomImportException as e:
-            raise forms.ValidationError(e.args[0])
-
-        with zipfile.ZipFile(self.cleaned_data['dicom_archive'], 'r') as zip_file:
-            datasets = dicom_import.dicom_datasets_from_zip(zip_file)
-
-        ds = datasets[0]
-        if not hasattr(ds, 'SeriesInstanceUID'):
-            raise ValidationError("The DICOM files must contain the 'SeriesInstanceUID'.")
-        if not hasattr(ds, 'StudyInstanceUID'):
-            raise ValidationError("The DICOM files must contain the 'StudyInstanceUID'.")
-        if not hasattr(ds, 'PatientID'):
-            raise ValidationError("The DICOM files must contain the 'PatientID'.")
-
-        self.cleaned_data['datasets'] = datasets
-        return self.cleaned_data['dicom_archive']
-=======
     dicom_archive_url = forms.CharField()
->>>>>>> aea5115a
 
 
 class UploadRawForm(CirsFormMixin, forms.Form):
