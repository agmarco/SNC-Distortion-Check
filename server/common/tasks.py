import logging
import zipfile
import uuid
import os
import tempfile

import io
import time
from datetime import datetime
from urllib.parse import urlparse

import dicom
from dicom.dataset import Dataset, FileDataset
from dicom.UID import generate_uid

import numpy as np
import scipy.io
import scipy.ndimage.filters
from celery import shared_task
from celery.signals import task_failure
from django.core.files import File
from django.core.files.storage import default_storage
from django.core.mail import EmailMultiAlternatives
from django.db import transaction
from django.conf import settings
from django.template import loader
from rest_framework.renderers import JSONRenderer
<<<<<<< HEAD
from scipy.interpolate.ndgriddata import griddata
=======
from naturalneighbor import griddata
from PIL import Image, ImageDraw, ImageFont
>>>>>>> d7b56818

from process import dicom_import, affine, fp_rejector, phantoms
from process.affine import apply_affine
from process.dicom_import import image_orientation_from_tmat
from process.feature_detection import FeatureDetector
from process.file_io import save_voxels
from process.registration import rigidly_register_and_categorize
from process.reports import generate_reports
from process.utils import fov_center_xyz
from process.points_utils import format_point_metrics, metrics
from . import serializers
from .import models
from .overlay_utilities import add_colorbar_to_slice
from process.exceptions import AlgorithmException

logger = logging.getLogger(__name__)


@shared_task
def process_scan(scan_pk, dicom_archive_url=None):
    scan = models.Scan.objects.get(pk=scan_pk)

    try:
        with transaction.atomic():
            modality = 'mri'
            phantom_model = scan.phantom.model.model_number
            phantom_paramaters = phantoms.paramaters[phantom_model]
            active_gold_standard = scan.phantom.active_gold_standard
            _, num_golden_fiducials = active_gold_standard.fiducials.fiducials.shape

            if dicom_archive_url:
                zipped_dicom_files = urlparse(dicom_archive_url).path
                dicom_series = models.DicomSeries(zipped_dicom_files=zipped_dicom_files)

                # TODO: save condensed DICOM tags onto `dicom_series` on upload so
                # we don't need to load all the zip files just to get at the
                # metadata; this should be a feature of dicom-numpy
                dicom_archive = dicom_series.zipped_dicom_files

                with zipfile.ZipFile(dicom_archive, 'r') as dicom_archive_zipfile:
                    datasets = dicom_import.dicom_datasets_from_zip(dicom_archive_zipfile)

                voxels, ijk_to_xyz = dicom_import.combine_slices(datasets)
                ds = datasets[0]

                dicom_series.voxels = voxels
                dicom_series.ijk_to_xyz = ijk_to_xyz
                dicom_series.shape = voxels.shape
                dicom_series.series_uid = ds.SeriesInstanceUID
                dicom_series.study_uid = ds.StudyInstanceUID
                dicom_series.frame_of_reference_uid = ds.FrameOfReferenceUID
                dicom_series.patient_id = ds.PatientID
                dicom_series.acquisition_date = models.infer_acquisition_date(ds)

                dicom_series.save()
                scan.dicom_series = dicom_series
            else:
                with zipfile.ZipFile(scan.dicom_series.zipped_dicom_files, 'r') as zf:
                    datasets = dicom_import.dicom_datasets_from_zip(zf)

            voxels = scan.dicom_series.voxels
            ijk_to_xyz = scan.dicom_series.ijk_to_xyz
            voxel_spacing = affine.voxel_spacing(ijk_to_xyz)

            feature_detector = FeatureDetector(
                phantom_model,
                modality,
                voxels,
                ijk_to_xyz,
            )

            pruned_points_ijk = fp_rejector.remove_fps(
                feature_detector.points_ijk,
                voxels,
                voxel_spacing,
                phantom_model,
            )
            pruned_points_xyz = affine.apply_affine(ijk_to_xyz, pruned_points_ijk)

            scan.detected_fiducials = models.Fiducials.objects.create(fiducials=pruned_points_xyz)

            _, num_fiducials = pruned_points_xyz.shape
            error_cutoff = 0.5
            if abs(num_fiducials - num_golden_fiducials)/num_golden_fiducials > error_cutoff:
                raise AlgorithmException(
                    f"Detected {num_fiducials} grid intersections, but expected to find "
                    f"{num_golden_fiducials}, according to {active_gold_standard.source_summary}. "
                    f"Aborting analysis since the fractional error is larger than {error_cutoff*100:.1f}%."
                )

            isocenter_in_B = fov_center_xyz(voxels.shape, ijk_to_xyz)

            xyztpx, FN_A_S, TP_A_S, TP_B, FP_B = rigidly_register_and_categorize(
                scan.golden_fiducials.fiducials.fiducials,
                scan.detected_fiducials.fiducials,
                isocenter_in_B,
                phantom_paramaters['brute_search_slices'],
            )

            TPF, FPF, FLE_percentiles = metrics(FN_A_S, TP_A_S, TP_B, FP_B)
            logger.info(format_point_metrics(TPF, FPF, FLE_percentiles))

            TPF_minimum = 0.85

            if TPF < TPF_minimum:
                raise AlgorithmException(
                    f"Only {TPF*100:.1f}% of the {num_golden_fiducials} gold standard points could "
                    f"be matched to one of the {num_fiducials} detected grid intersection locations.  This "
                    f"is less than our minimum allowable {TPF_minimum*100:.1f}%, thus we aborted processing "
                    f"the scan.  Please be sure to (1) orient the phantom correctly with 4° along each axis, "
                    f"(2) position the phantom's center within 5mm of the isocenter, (3) position the "
                    f"scanner's isocenter in the exact center of the field of view, (4) ensure the pixel "
                    f"size and slice spacing is sufficient to resolve the grid intersections.  If you believe"
                    f"none of these scenarios can explain the failure, please let CIRS support know about "
                    f"the issue."
                )

            scan.TP_A_S = models.Fiducials.objects.create(fiducials=TP_A_S)
            scan.TP_B = models.Fiducials.objects.create(fiducials=TP_B)

            full_report_filename = 'full_report.pdf'
            executive_report_filename = 'executive_report.pdf'
            full_report_path = os.path.join(settings.BASE_DIR, 'tmp', full_report_filename)
            executive_report_path = os.path.join(settings.BASE_DIR, 'tmp', executive_report_filename)

            generate_reports(
                TP_A_S,
                TP_B,
                datasets,
                scan.dicom_series.voxels,
                scan.dicom_series.ijk_to_xyz,
                scan.golden_fiducials.phantom.model.model_number,
                scan.tolerance,
                scan.institution,
                scan.machine_sequence_pair.machine.name,
                scan.machine_sequence_pair.sequence.name,
                scan.golden_fiducials.phantom.name,
                scan.dicom_series.acquisition_date,
                full_report_path,
                executive_report_path,
            )

            with open(full_report_path, 'rb') as report_file:
                scan.full_report.save(full_report_filename, File(report_file))

            with open(executive_report_path, 'rb') as report_file:
                scan.executive_report.save(executive_report_filename, File(report_file))

            raw_data_filename = 'raw_data.zip'
            raw_data = dump_raw_data(scan)
            scan.raw_data.save(raw_data_filename, File(raw_data))

    except AlgorithmException as e:
        scan = models.Scan.objects.get(pk=scan.pk)  # fresh instance
        logger.exception('Algorithm error')
        scan.errors = str(e)

    except Exception as e:
        scan = models.Scan.objects.get(pk=scan.pk)  # fresh instance

        creator_email = scan.creator.email
        logger.exception(f'Unhandled scan exception occurred while processing scan for "{creator_email}"')
        scan.errors = 'A server error occurred while processing the scan.'
    finally:
        scan.processing = False
        scan.save()
        logger.info('finished processing scan')


@shared_task
def process_ct_upload(gold_standard_pk, dicom_archive_url):
    try:
        with transaction.atomic():
            modality = 'ct'

            gold_standard = models.GoldenFiducials.objects.get(pk=gold_standard_pk)

            dicom_series = models.DicomSeries(zipped_dicom_files=urlparse(dicom_archive_url).path)

            with zipfile.ZipFile(dicom_series.zipped_dicom_files, 'r') as zip_file:
                datasets = dicom_import.dicom_datasets_from_zip(zip_file)

            voxels, ijk_to_xyz = dicom_import.combine_slices(datasets)
            ds = datasets[0]

            dicom_series.voxels = voxels
            dicom_series.ijk_to_xyz = ijk_to_xyz
            dicom_series.shape = voxels.shape
            dicom_series.series_uid = ds.SeriesInstanceUID
            dicom_series.study_uid = ds.StudyInstanceUID
            dicom_series.patient_id = ds.PatientID
            dicom_series.acquisition_date = models.infer_acquisition_date(ds)
            dicom_series.frame_of_reference_uid = getattr(ds, 'FrameOfReferenceUID', None)

            dicom_series.save()
            gold_standard.dicom_series = dicom_series

            feature_detector = FeatureDetector(
                gold_standard.phantom.model.model_number,
                modality,
                dicom_series.voxels,
                dicom_series.ijk_to_xyz
            )

            # TODO: apply the FP rejector to this stage

            fiducials = models.Fiducials.objects.create(fiducials=feature_detector.points_xyz)
            gold_standard.fiducials = fiducials
            gold_standard.processing = False
            gold_standard.save()
    except Exception as e:
        raise e


@task_failure.connect
def task_failure_handler(task_id=None, exception=None, args=None, **kwargs):
    logging.info("{} {} {}".format(task_id, str(exception), str(args)))


def dump_raw_data(scan):
    voxels_path = os.path.join(settings.BASE_DIR, f'tmp/{uuid.uuid4()}.mat')
    voxels_data = {
        'phantom_model': scan.phantom.model.model_number,
        'modality': 'mri',
        'voxels': scan.dicom_series.voxels,
    }
    save_voxels(voxels_path, voxels_data)

    raw_points_path = os.path.join(settings.BASE_DIR, f'tmp/{uuid.uuid4()}.mat')
    raw_points_data = {
        'all': scan.detected_fiducials.fiducials,
        'TP': scan.TP_B.fiducials,
    }
    scipy.io.savemat(raw_points_path, raw_points_data)

    renderer = JSONRenderer()

    phantom = serializers.PhantomSerializer(scan.phantom)
    phantom_s = io.BytesIO()
    phantom_s.write(renderer.render(phantom.data))

    machine = serializers.MachineSerializer(scan.machine_sequence_pair.machine)
    machine_s = io.BytesIO()
    machine_s.write(renderer.render(machine.data))

    sequence = serializers.SequenceSerializer(scan.machine_sequence_pair.sequence)
    sequence_s = io.BytesIO()
    sequence_s.write(renderer.render(sequence.data))

    institution = serializers.InstitutionSerializer(scan.institution)
    institution_s = io.BytesIO()
    institution_s.write(renderer.render(institution.data))

    files = {
        'voxels.mat': voxels_path,
        'raw_points.mat': raw_points_path,
    }

    streams = {
        'phantom.json': phantom_s,
        'machine.json': machine_s,
        'sequence.json': sequence_s,
        'institution.json': institution_s,
    }

    s = io.BytesIO()
    with zipfile.ZipFile(s, 'w', zipfile.ZIP_DEFLATED) as zf:
        zipped_dicom_files = scan.dicom_series.zipped_dicom_files
        zipped_dicom_files.seek(0)  # rewind the file, as it may have been read earlier
        zf.writestr('dicom.zip', zipped_dicom_files.read())

        for zip_path, path in files.items():
            zf.write(path, zip_path)

        for zip_path, stream in streams.items():
            zf.writestr(zip_path, stream.getvalue())

    return s


@shared_task
def process_dicom_overlay(scan_pk, study_instance_uid, frame_of_reference_uid, patient_id, user_email,
            domain, site_name, use_https):
    try:
        with transaction.atomic():
            # TODO: Consolidate and split out these constants in the process module.
<<<<<<< HEAD
            GRID_DENSITY_mm = 1
=======
            GRID_DENSITY_mm = 1.5
>>>>>>> d7b56818

            scan = models.Scan.objects.get(pk=scan_pk)
            ds = scan.dicom_series
            ijk_to_xyz = ds.ijk_to_xyz
            coord_min_xyz, coord_max_xyz = apply_affine(ijk_to_xyz, np.array([(0.0, 0.0, 0.0), ds.shape]).T).T
            TP_A = scan.TP_A_S.fiducials
            error_mags = scan.error_mags
            interp_grid_ranges = [
                [coord_min_xyz[0], coord_max_xyz[0], GRID_DENSITY_mm],
                [coord_min_xyz[1], coord_max_xyz[1], GRID_DENSITY_mm],
                [coord_min_xyz[2], coord_max_xyz[2], GRID_DENSITY_mm],
            ]
            logger.info("Gridding data for overlay generation.")
<<<<<<< HEAD
            gridded = griddata(TP_A.T, error_mags.T, (grid_x, grid_y, grid_z), method='linear')
=======

            gridded = griddata(TP_A.T, error_mags.T, interp_grid_ranges)
>>>>>>> d7b56818
            gridded[np.isnan(gridded)] = 0
            output_dir = tempfile.mkdtemp()
            logger.info("Exporting overlay to dicoms.")
            export_overlay(
                voxel_array=gridded,
                voxelSpacing_tup=(GRID_DENSITY_mm, GRID_DENSITY_mm, GRID_DENSITY_mm),
                voxelPosition_tup=coord_min_xyz,
                studyInstanceUID=study_instance_uid or ds.study_uid,
                seriesInstanceUID=generate_uid(),
                frameOfReferenceUID=frame_of_reference_uid or ds.frame_of_reference_uid,
                patientID=patient_id or ds.patient_id,
                output_directory=output_dir,
                imageOrientationPatient=image_orientation_from_tmat(ijk_to_xyz)
            )
            zip_bytes = io.BytesIO()
            with zipfile.ZipFile(zip_bytes, 'w', zipfile.ZIP_DEFLATED) as zf:
                for dirname, subdirs, files in os.walk(output_dir):
                    zf.write(dirname)
                    for filename in files:
                        zf.write(os.path.join(dirname, filename), arcname=filename)
            logger.info("done zipping generated dicoms.")

            zip_filename = f'overlay/{uuid.uuid4()}/overlay.zip'
            default_storage.save(zip_filename, zip_bytes)

            subject_template_name = 'common/email/dicom_overlay_subject.txt'
            email_template_name = 'common/email/dicom_overlay_email.txt'
            html_email_template_name = 'common/email/dicom_overlay_email.html'
            from_email = None
            to_email = user_email
            protocol = 'https' if use_https else 'http'
            expires_in_days = 30
            expires_in_seconds = 60*60*24*expires_in_days
            zip_url = default_storage.url(zip_filename, expire=expires_in_seconds)
            context = {
                'zip_url': f'{protocol}://{domain}{zip_url}' if zip_url[0] == '/' else zip_url,
                'site_name': site_name,
                'expires_in_days': expires_in_days,
            }
            send_mail(
                subject_template_name,
                email_template_name,
                context,
                from_email,
                to_email,
                html_email_template_name
            )
    except Exception as e:
        raise e


def send_mail(subject_template_name, email_template_name,
              context, from_email, to_email, html_email_template_name=None):
    """
    Sends a django.core.mail.EmailMultiAlternatives to `to_email`.
    """
    subject = loader.render_to_string(subject_template_name, context)
    # Email subject *must not* contain newlines
    subject = ''.join(subject.splitlines())
    body = loader.render_to_string(email_template_name, context)

    email_message = EmailMultiAlternatives(subject, body, from_email, [to_email])
    if html_email_template_name is not None:
        html_email = loader.render_to_string(html_email_template_name, context)
        email_message.attach_alternative(html_email, 'text/html')

    email_message.send()

# TODO: convert to class for easier unit testing
def export_overlay(voxel_array, voxelSpacing_tup, voxelPosition_tup, studyInstanceUID, seriesInstanceUID,
            frameOfReferenceUID, patientID, output_directory, imageOrientationPatient):
    '''
    Exports a voxel array to a series of dicom files.

    :param voxel_array: voxels array in x,y,z axis order. Units should be in mm.
    :param voxelSpacing_tup: spacing in mm
    :param voxelPosition_tup: position of first voxel in mm in patient coordinate system
    :param studyInstanceUID:
    :param seriesInstanceUID:
    :param frameOfReferenceUID:
    :param patientID:
    :param output_directory: directory to dump the dicoms in
    :return:
    '''

    def _rescale_to_stored_values(pixel_array):
        '''
        Rescales the provided pixel array values from output units to storage
        units such that the dynamic range for 16 bit image is maximized.
        '''
        rescaleIntercept, max_val = np.min(pixel_array), np.max(pixel_array)
        rescaleSlope = (max_val - rescaleIntercept) / np.iinfo(np.uint16).max
        scaled_pixel_array = (pixel_array - rescaleIntercept) / (rescaleSlope or 1)
        stored_value_array = scaled_pixel_array.astype(np.uint16)
        return rescaleSlope, rescaleIntercept, stored_value_array

    def _encode_multival(values):
        '''
        Encodes a collection of multivalued elements in backslash separated
        syntax known by dicom spec.
        '''
        return '\\'.join(str(val) for val in values)

    def _base_ds():
        sopinst = generate_uid()
        file_meta = Dataset()
        file_meta.MediaStorageSOPClassUID = '1.2.840.10008.5.1.4.1.1.2'  # CT Image Storage
        file_meta.TransferSyntaxUID = '1.2.840.10008.1.2'  # Implicit VR Little Endian
        file_meta.MediaStorageSOPInstanceUID = sopinst
        file_meta.ImplementationClassUID = '1.1.1'
        ds = FileDataset(None, {}, file_meta=file_meta, preamble=b"\0"*128)
        ds.SOPInstanceUID = sopinst
        ds.SOPClassUID = '1.2.840.10008.5.1.4.1.1.2'  # CT Image SOP Class
        return ds

    def _unstack(voxel_array):
        '''converts array of x,y,z into one of z,x,y to make it easier to slice.'''
        return voxel_array.transpose(2, 0, 1)

    if len(voxel_array.shape) != 3:
        msg = 'Only 3d arrays are supported for dicom export, got shape {}'
        raise Exception(msg.format(voxel_array.shape))
    rescaleSlope, rescaleIntercept, rescaled_voxel_array = _rescale_to_stored_values(voxel_array)
    slices_array = _unstack(rescaled_voxel_array)
    for slice_num, slice_arr in enumerate(slices_array):
        slice_arr = add_colorbar_to_slice(slice_arr, np.max(voxel_array[slice_num]))

        sliceVoxelPosition = (voxelPosition_tup[0],
                              voxelPosition_tup[1],
                              voxelPosition_tup[2] + voxelSpacing_tup[2]*slice_num)
        ds = _base_ds()
        # Patient Module
        ds.PatientName = ''
        ds.PatientID = patientID

        # general study module
        ds.ContentDate = str(datetime.today()).replace('-','')
        ds.ContentTime = str(time.time())
        ds.StudyInstanceUID = studyInstanceUID
        ds.StudyDescription = 'Distortion Overlay'

        # general series module
        ds.SeriesInstanceUID = seriesInstanceUID
        ds.Modality = 'PT'

        # Frame of reference module
        ds.FrameOfReferenceUID = frameOfReferenceUID

        # Image plane module
        xSpacing_mm, ySpacing_mm, zSpacing_mm = voxelSpacing_tup
        ds.ImageOrientationPatient = _encode_multival(imageOrientationPatient)  # direction cosines
        ds.ImagePositionPatient = _encode_multival(sliceVoxelPosition)
        ds.PixelSpacing = _encode_multival([xSpacing_mm, ySpacing_mm])
        ds.SliceThickness = str(zSpacing_mm)
        ds.InstanceNumber = slice_num

        # image pixel module
        rows, columns = slice_arr.shape
        ds.SamplesPerPixel = 1
        ds.PhotometricInterpretation = "MONOCHROME2"
        ds.PixelRepresentation = 0  # unsigned int
        ds.HighBit = 15
        ds.BitsStored = 16
        ds.BitsAllocated = 16
        ds.Columns = columns
        ds.Rows = rows
        ds.NumberOfFrames = 1
        ds.RescaleIntercept = rescaleIntercept
        ds.RescaleSlope = rescaleSlope
        ds.PixelData = slice_arr.astype(np.uint16).tobytes()
        ds.Units = 'mm'
        dicom.write_file(os.path.join(output_directory, '{}.dcm'.format(ds.SOPInstanceUID)), ds)<|MERGE_RESOLUTION|>--- conflicted
+++ resolved
@@ -25,12 +25,8 @@
 from django.conf import settings
 from django.template import loader
 from rest_framework.renderers import JSONRenderer
-<<<<<<< HEAD
-from scipy.interpolate.ndgriddata import griddata
-=======
 from naturalneighbor import griddata
 from PIL import Image, ImageDraw, ImageFont
->>>>>>> d7b56818
 
 from process import dicom_import, affine, fp_rejector, phantoms
 from process.affine import apply_affine
@@ -317,11 +313,7 @@
     try:
         with transaction.atomic():
             # TODO: Consolidate and split out these constants in the process module.
-<<<<<<< HEAD
             GRID_DENSITY_mm = 1
-=======
-            GRID_DENSITY_mm = 1.5
->>>>>>> d7b56818
 
             scan = models.Scan.objects.get(pk=scan_pk)
             ds = scan.dicom_series
@@ -335,12 +327,8 @@
                 [coord_min_xyz[2], coord_max_xyz[2], GRID_DENSITY_mm],
             ]
             logger.info("Gridding data for overlay generation.")
-<<<<<<< HEAD
-            gridded = griddata(TP_A.T, error_mags.T, (grid_x, grid_y, grid_z), method='linear')
-=======
 
             gridded = griddata(TP_A.T, error_mags.T, interp_grid_ranges)
->>>>>>> d7b56818
             gridded[np.isnan(gridded)] = 0
             output_dir = tempfile.mkdtemp()
             logger.info("Exporting overlay to dicoms.")
