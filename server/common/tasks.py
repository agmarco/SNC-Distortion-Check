import logging
import zipfile
import uuid
import os

import numpy as np
from celery import shared_task
from celery.signals import task_failure
from django.core.files import File
from django.db import transaction
from django.conf import settings

from process import dicom_import, affine, phantoms, fp_rejector
from process.feature_detection import FeatureDetector
from process.registration import rigidly_register_and_categorize
from process.reports import generate_reports, generate_cube

from .models import Scan, Fiducials, GoldenFiducials, DicomSeries

logger = logging.getLogger(__name__)


class AlgorithmException(Exception):
    '''
    The algorithm's results failed in a way that indicates it can not handle
    the data set.
    '''
    pass


@shared_task
def process_scan(scan_pk):
    scan = Scan.objects.get(pk=scan_pk)

    try:
        with transaction.atomic():
            modality = 'mri'

            # TODO: save condensed DICOM tags onto `dicom_series` on upload so
            # we don't need to load all the zip files just to get at the
            # metadata; this should be a feature of dicom-numpy
            dicom_archive = scan.dicom_series.zipped_dicom_files

            with zipfile.ZipFile(dicom_archive, 'r') as zip_file:
                datasets = dicom_import.dicom_datasets_from_zip(zip_file)

            voxels = scan.dicom_series.voxels
            ijk_to_xyz = scan.dicom_series.ijk_to_xyz
            voxel_spacing = affine.voxel_spacing(ijk_to_xyz)

            feature_detector = FeatureDetector(
                scan.phantom.model.model_number,
                modality,
                voxels,
                ijk_to_xyz,
            )

            pruned_points_ijk = fp_rejector.remove_fps(feature_detector.points_ijk, voxels, voxel_spacing)
            pruned_points_xyz = affine.apply_affine(ijk_to_xyz, pruned_points_ijk)

            scan.detected_fiducials = Fiducials.objects.create(fiducials=pruned_points_xyz)

            xyztpx, FN_A_S, TP_A_S, TP_B, FP_B = rigidly_register_and_categorize(
                scan.golden_fiducials.fiducials.fiducials,
                scan.detected_fiducials.fiducials,
            )

            if TP_B.size == 0:
                # TODO: add more satisfying error message
                raise AlgorithmException("No fiducials could be matched with the gold standard.")

            scan.TP_A_S = Fiducials.objects.create(fiducials=TP_A_S)
            scan.TP_B = Fiducials.objects.create(fiducials=TP_B)

            # TODO: come up with better filename
            full_report_filename = f'{uuid.uuid4()}.pdf'
            executive_report_filename = f'{uuid.uuid4()}.pdf'
            full_report_path = os.path.join(settings.BASE_DIR, 'tmp', full_report_filename)
            executive_report_path = os.path.join(settings.BASE_DIR, 'tmp', executive_report_filename)

            generate_reports(
                TP_A_S,
                TP_B,
                datasets,
                scan.dicom_series.voxels,
                scan.dicom_series.ijk_to_xyz,
                scan.golden_fiducials.phantom.model.model_number,
                scan.tolerance,
                scan.institution,
                full_report_path,
                executive_report_path,
            )

<<<<<<< HEAD
            with open(full_report_path) as report:
                scan.full_report.save(full_report_filename, File(report))

            with open(executive_report_path) as report:
                scan.executive_report.save(executive_report_filename, File(report))
=======
            with open(report_path, 'rb') as report_file:
                scan.full_report.save(report_filename, File(report_file))
                # TODO: save executive report too
>>>>>>> 6b8cf773

    except AlgorithmException as e:
        scan = Scan.objects.get(pk=scan_pk)  # fresh instance

        logger.exception('Algorithm error')
        scan.errors = str(e)

    except Exception as e:
        scan = Scan.objects.get(pk=scan_pk)  # fresh instance

        creator_email = scan.creator.email
        logger.exception(f'Unhandled scan exception occurred while processing scan for "{creator_email}"')
        scan.errors = f'''
            A server error occurred while processing the scan.  CIRS has been
            notified of the issue and is taking steps to resolve the issue.  We
            will notify you at "{creator_email}" when the exception has been
            resolved.
        '''
    finally:
        scan.processing = False
        scan.save()
        logger.info('finished processing scan')


@shared_task
def process_ct_upload(dicom_series_pk, gold_standard_pk):
    try:
        with transaction.atomic():
            modality = 'ct'
            dicom_series = DicomSeries.objects.get(pk=dicom_series_pk)
            gold_standard = GoldenFiducials.objects.get(pk=gold_standard_pk)

            points_in_patient_xyz = FeatureDetector(
                gold_standard.phantom.model.model_number,
                modality,
                dicom_series.voxels,
                dicom_series.ijk_to_xyz
            ).run()

            fiducials = Fiducials.objects.create(fiducials=points_in_patient_xyz)
            gold_standard.fiducials = fiducials
            gold_standard.processing = False
            gold_standard.save()
    except Exception as e:
        raise e


@task_failure.connect
def task_failure_handler(task_id=None, exception=None, args=None, **kwargs):
    logging.info("{} {} {}".format(task_id, str(exception), str(args)))<|MERGE_RESOLUTION|>--- conflicted
+++ resolved
@@ -91,17 +91,11 @@
                 executive_report_path,
             )
 
-<<<<<<< HEAD
-            with open(full_report_path) as report:
-                scan.full_report.save(full_report_filename, File(report))
+            with open(full_report_path, 'rb') as report_file:
+                scan.full_report.save(full_report_filename, File(report_file))
 
-            with open(executive_report_path) as report:
-                scan.executive_report.save(executive_report_filename, File(report))
-=======
-            with open(report_path, 'rb') as report_file:
-                scan.full_report.save(report_filename, File(report_file))
-                # TODO: save executive report too
->>>>>>> 6b8cf773
+            with open(executive_report_path, 'rb') as report_file:
+                scan.executive_report.save(executive_report_filename, File(report_file))
 
     except AlgorithmException as e:
         scan = Scan.objects.get(pk=scan_pk)  # fresh instance
