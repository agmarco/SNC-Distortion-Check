import logging
import zipfile
import uuid
import os
import tempfile

import io
import time
from datetime import datetime
from urllib.parse import urlparse

import dicom
from dicom.dataset import Dataset, FileDataset
from dicom.UID import generate_uid

import numpy as np
from celery import shared_task
from celery.signals import task_failure
from django.core.files import File
from django.core.files.storage import default_storage
from django.core.mail import EmailMultiAlternatives
from django.db import transaction
from django.conf import settings
from django.db.models import F
from django.template import loader

from process import dicom_import, affine, fp_rejector, phantoms
from process.affine import apply_affine_1
from process.feature_detection import FeatureDetector
from process.registration import rigidly_register_and_categorize
from process.reports import generate_reports
from process.utils import fov_center_xyz
from process import points_utils
from process.interpolation import interpolate_distortion
from . import models
from .utils import log_exception_then_continue
from .dump_raw_scan_data import dump_raw_scan_data
from .overlay_utilities import add_colorbar_to_slice
from process.exceptions import AlgorithmException

logger = logging.getLogger(__name__)


@shared_task(name='common.tasks.process_scan')
def process_scan(scan_pk, dicom_archive_url=None):
    '''
    Analyze an MRI or CT of a phantom (stored in a zip archive containing a set of DICOM
    files) and compare the location of the phantom's grid intersections to that
    of the currently set gold standard intersection locations, then generate a
    report.

    If `dicom_archive_url` is set, then this is a newly uploaded set of DICOM
    files, and the DICOM files need to be parsed and some metadata stored in
    the database.  If `dicom_archive_url` is `None`, then the scan is being
    "re-run"; in this case, we may be able to use some of the data that is
    already saved in the database.

    This task saves details periodically, so that in the event of a failure, we
    have as much data as possible available for debugging purposes.
    '''
    logger.info("Beginning processing of scan (pk={})".format(scan_pk))
    scan = models.Scan.objects.get(pk=scan_pk)

    try:
        if dicom_archive_url:
            _save_dicom_series(scan, dicom_archive_url)
        elif scan.dicom_series is None:
            raise AlgorithmException(
                f"Unable to run this scan because there are no DICOM files available; this may "
                f"mean that there was an issue uploading the DICOM files on the initial upload."
            )
        logger.info("Processing files stored at {}".format(scan.dicom_series.zipped_dicom_files.url))

        try:
            datasets = scan.dicom_series.unzip_datasets()
            dicom_meatadata_saved = scan.dicom_series.patient_id is not None
            if not dicom_meatadata_saved:
                _save_dicom_series_metadata(scan.dicom_series, datasets)
            voxels, ijk_to_xyz = dicom_import.combine_slices(datasets)
        except Exception as e:
            logger.exception(f'Exception occurred while extracting voxel data from the DICOM files')
            raise AlgorithmException(
                f"We were unable to extract the voxels from the uploaded zip-file. "
                f"Please be sure it is a zip-archive containing DICOM files for a single image series."
            )

        # delete the datasets to save memory; pydicom lazily loads the pixel
        # data from each slice, so after reading the voxel files from the
        # datasets, the datasets are much much larger; thus, although we need
        # them again later, we delete them and then reload to trade
        # processing time for peak memory usage
        # TODO: find a better way; perhaps dicom_import should handle this
        del datasets

        _save_detected_fiducials(scan, voxels, ijk_to_xyz)

        active_gold_standard = scan.golden_fiducials
        _, num_golden_fiducials = active_gold_standard.fiducials.fiducials.shape
        _, num_detected_fiducials = scan.detected_fiducials.fiducials.shape

        error_cutoff = 0.5
        if abs(num_detected_fiducials - num_golden_fiducials)/num_golden_fiducials > error_cutoff:
            raise AlgorithmException(
                f"Detected {num_detected_fiducials} grid intersections, but expected to find "
                f"{num_golden_fiducials}, according to {active_gold_standard.source_summary}. "
                f"Aborting analysis since the fractional error is larger than {error_cutoff*100:.1f}%. "
                f"Please be sure that it corresponds to the selected phantom."
            )

        isocenter_in_B = fov_center_xyz(voxels.shape, ijk_to_xyz)
        TPF = _save_registration_results(scan, isocenter_in_B)

        TPF_minimum = 0.5

        if TPF < TPF_minimum:
            phantom_model = scan.phantom.model.model_number
            grid_spacing = phantoms.paramaters[phantom_model]['grid_spacing']
            raise AlgorithmException(
                f"Only {TPF*100:.1f}% of the {num_golden_fiducials} gold standard points could "
                f"be matched to one of the {num_detected_fiducials} detected grid intersection locations.  This "
                f"is less than our minimum allowable {TPF_minimum*100:.1f}%, thus we aborted processing "
                f"the scan.  Please be sure to (1) orient the phantom within 5° of the expected orientation, "
                f"(2) the phantom's center is at most {3*grid_spacing:.1f} mm from the isocenter, (3) the "
                f"scanner's isocenter in the center of the field of view, (4) the pixel "
                f"size and slice spacing is sufficient to resolve the phantom grid intersections."
            )

        datasets = scan.dicom_series.unzip_datasets()
        _save_reports(scan, datasets, voxels, ijk_to_xyz)

    except AlgorithmException as e:
        scan = models.Scan.objects.get(pk=scan.pk)  # fresh instance
        logger.exception('Algorithm error')
        scan.errors = str(e)

    except Exception:
        scan = models.Scan.objects.get(pk=scan.pk)  # fresh instance
        creator_email = scan.creator.email
        logger.exception(f'Unhandled scan exception occurred while processing scan for "{creator_email}"')
        scan.errors = 'A server error occurred while processing the scan.'

    else:
        if scan.institution.scans_remaining is not None:
            scan.institution.scans_remaining = F('scans_remaining') - 1
            scan.institution.save()
<<<<<<< HEAD

    finally:
        raw_data_filename = 'raw_data.zip'
        raw_data = dump_raw_scan_data(scan)
        scan.raw_data.save(raw_data_filename, File(raw_data))
=======
>>>>>>> 3923b4de

    finally:
        with log_exception_then_continue():
            raw_data_filename = 'raw_data.zip'
            raw_data = dump_raw_scan_data(scan)
            scan.raw_data.save(raw_data_filename, File(raw_data))
        scan.processing = False
        _save_scan(scan)
        logger.info('finished processing scan')


def _save_dicom_series(scan, dicom_archive_url):
    zipped_dicom_files = urlparse(dicom_archive_url).path
    dicom_series = models.DicomSeries(zipped_dicom_files=zipped_dicom_files)
    dicom_series.save()
    scan.dicom_series = dicom_series
    _save_scan(scan)


def _save_dicom_series_metadata(dicom_series, datasets):
    first_dataset = datasets[0]
    dicom_series.series_uid = first_dataset.SeriesInstanceUID
    dicom_series.study_uid = first_dataset.StudyInstanceUID
    dicom_series.frame_of_reference_uid = getattr(first_dataset, 'FrameOfReferenceUID', None)
    dicom_series.patient_id = getattr(first_dataset, 'PatientID', None)
    dicom_series.patient_name = getattr(first_dataset, 'PatientName', None)
    dicom_series.patient_birth_date = getattr(first_dataset, 'PatientBirthDate', None)
    dicom_series.patient_sex = getattr(first_dataset, 'PatientSex', None)
    dicom_series.modality = getattr(first_dataset, 'Modality', None)
    dicom_series.acquisition_date = models.infer_acquisition_date(first_dataset)
    dicom_series.rows = getattr(first_dataset, 'Rows', None)
    dicom_series.columns = getattr(first_dataset, 'Columns', None)
    dicom_series.number_of_slices = getattr(first_dataset, 'NumberOfSlices', len(datasets))
    dicom_series.save()


def _save_detected_fiducials(scan, voxels, ijk_to_xyz):
    modality = scan.dicom_series.modality
    if modality == 'MR':
        modality_key = 'mri'
    elif modality in ['CT', 'SC']:
        msg = 'The DICOM modality was "SC" (secondary capture); assuming the upload was a CT'
        logger.warn(msg)
        modality_key = 'ct'
    else:
        msg = 'Modality should be either "MR", "CT", or "SC", but got %s; defaulting to use "MR"'
        logger.error(msg, modality)
        modality_key = 'mri'
    phantom_model = scan.phantom.model.model_number
    feature_detector = FeatureDetector(phantom_model, modality_key, voxels, ijk_to_xyz, limit_memory_usage=True)
    voxel_spacing = affine.voxel_spacing(ijk_to_xyz)
    points_ijk = feature_detector.points_ijk
    pruned_points_ijk = fp_rejector.remove_fps(points_ijk, voxels, voxel_spacing, phantom_model)
    pruned_points_xyz = affine.apply_affine(ijk_to_xyz, pruned_points_ijk)
    scan.detected_fiducials = models.Fiducials.objects.create(fiducials=pruned_points_xyz)
    _save_scan(scan)


def _save_registration_results(scan, isocenter_in_B):
    phantom_model = scan.phantom.model.model_number
    grid_spacing = phantoms.paramaters[phantom_model]['grid_spacing']

    golden_fiducials = scan.golden_fiducials.fiducials.fiducials
    detected_fiducials = scan.detected_fiducials.fiducials

    _, FN_A_S, TP_A_S, TP_B, FP_B = rigidly_register_and_categorize(golden_fiducials, detected_fiducials, grid_spacing, isocenter_in_B)

    TPF, _, _ = points_utils.metrics(FN_A_S, TP_A_S, TP_B, FP_B)
    scan.TP_A_S = models.Fiducials.objects.create(fiducials=TP_A_S)
    scan.TP_B = models.Fiducials.objects.create(fiducials=TP_B)
    _save_scan(scan)
    return TPF


def _save_reports(scan, datasets, voxels, ijk_to_xyz):
    full_report_filename = 'full_report.pdf'
    executive_report_filename = 'executive_report.pdf'
    full_report_path = os.path.join(settings.BASE_DIR, 'tmp', full_report_filename)
    executive_report_path = os.path.join(settings.BASE_DIR, 'tmp', executive_report_filename)

    generate_reports(
        scan.TP_A_S.fiducials,
        scan.TP_B.fiducials,
        datasets,
        voxels,
        ijk_to_xyz,
        scan.golden_fiducials.phantom.model.model_number,
        scan.tolerance,
        scan.institution,
        scan.machine_sequence_pair.machine.name,
        scan.machine_sequence_pair.sequence.name,
        scan.golden_fiducials.phantom.name,
        scan.dicom_series.acquisition_date,
        full_report_path,
        executive_report_path,
    )

    with open(full_report_path, 'rb') as report_file:
        scan.full_report.save(full_report_filename, File(report_file))

    with open(executive_report_path, 'rb') as report_file:
        scan.executive_report.save(executive_report_filename, File(report_file))

    _save_scan(scan)


def _save_scan(scan):
    scan.deleted = F('deleted')
    scan.save()


CT_WARNING_THRESHOLD = 0.05

@shared_task(name='common.tasks.process_ct_upload')
def process_ct_upload(gold_standard_pk, dicom_archive_url=None):
    logger.info("Beginning processing of CT for golden standard (pk={})".format(gold_standard_pk))
    gold_standard = models.GoldenFiducials.objects.get(pk=gold_standard_pk)
    active_gold_standard = gold_standard.phantom.active_gold_standard

    try:
        if dicom_archive_url:
            dicom_series = models.DicomSeries(zipped_dicom_files=urlparse(dicom_archive_url).path)
            dicom_series.save()
            gold_standard.dicom_series = dicom_series
            gold_standard.save()

            with zipfile.ZipFile(dicom_series.zipped_dicom_files, 'r') as zip_file:
                datasets = dicom_import.dicom_datasets_from_zip(zip_file)
            _save_dicom_series_metadata(dicom_series, datasets)
        else:
            dicom_series = gold_standard.dicom_series
            with zipfile.ZipFile(dicom_series.zipped_dicom_files, 'r') as zip_file:
                datasets = dicom_import.dicom_datasets_from_zip(zip_file)
        logger.info("Processing files stored at {}".format(dicom_series.zipped_dicom_files.url))

        voxels, ijk_to_xyz = dicom_import.combine_slices(datasets)
        del datasets

        modality = 'ct'
        voxel_spacing = affine.voxel_spacing(ijk_to_xyz)
        phantom_model = gold_standard.phantom.model.model_number
        feature_detector = FeatureDetector(phantom_model, modality, voxels, ijk_to_xyz, limit_memory_usage=True)
        points_ijk = feature_detector.points_ijk
        pruned_points_ijk = fp_rejector.remove_fps(points_ijk, voxels, voxel_spacing, phantom_model)
        pruned_points_xyz = affine.apply_affine(ijk_to_xyz, pruned_points_ijk)

        active_gs_fiducials = active_gold_standard.fiducials.fiducials

        grid_spacing = phantoms.paramaters[phantom_model]['grid_spacing']

        isocenter_in_B = fov_center_xyz(voxels.shape, ijk_to_xyz)
        xyztpx_a_to_b, FN_A_S, TP_A_S, TP_B, FP_B = rigidly_register_and_categorize(
                active_gs_fiducials, pruned_points_xyz, grid_spacing, isocenter_in_B)

        ct_fiducials = TP_B

        # We want to keep the gold standard points aligned with the original
        # CAD model (where-in the center of the model is at (0, 0, 0)).  Since
        # our registration function returns the translation and rotation
        # necessary to shift the CAD to the CT, we must invert the shift and
        # apply it to move the CT points back to the CAD's coordinate system.
        a_to_b = affine.rotation_translation(*xyztpx_a_to_b)
        b_to_a = np.linalg.inv(a_to_b)
        ct_fiducials_aligned_with_active_gs = affine.apply_affine(b_to_a, ct_fiducials)

        gold_standard.fiducials = models.Fiducials.objects.create(fiducials=ct_fiducials_aligned_with_active_gs)

        _raise_if_fiducials_too_different_from_active_gs(ct_fiducials_aligned_with_active_gs, active_gs_fiducials)

    except AlgorithmException as e:
        gold_standard = models.GoldenFiducials.objects.get(pk=gold_standard_pk)  # fresh instance
        logger.exception('Algorithm error')
        gold_standard.errors = str(e)

    except Exception as e:
        gold_standard = models.GoldenFiducials.objects.get(pk=gold_standard_pk)  # fresh instance
        logger.exception(f'Unhandled scan exception occurred while processing gold standard.')
        gold_standard.errors = 'A server error occurred while processing the gold standard.'

    finally:
        gold_standard.processing = False
        gold_standard.save()
        logger.info('finished processing gold standard')


def _raise_if_fiducials_too_different_from_active_gs(ct_fiducials, active_gs_fiducials):
    _, num_active_gs_fiducials = active_gs_fiducials.shape
    _, num_ct_fiducials = ct_fiducials.shape

    error_threshold = 0.5
    fractional_difference = abs(num_ct_fiducials - num_active_gs_fiducials) / num_active_gs_fiducials
    if fractional_difference > CT_WARNING_THRESHOLD:
        msg = 'There was an error processing the CT upload, and too many or too few points were detected ' + \
              f'({num_ct_fiducials} in the upload, vs {num_active_gs_fiducials} in the CAD model).' + \
              'Thus, the points can not be used.'
        logger.error(msg)
        if fractional_difference > error_threshold:
            raise AlgorithmException(msg)


@task_failure.connect
def task_failure_handler(task_id=None, exception=None, args=None, **kwargs):
    logging.info("{} {} {}".format(task_id, str(exception), str(args)))


# TODO: figure out how to avoid passing in domain, site_name, and use_https
@shared_task(name='common.tasks.process_dicom_overlay')
def process_dicom_overlay(scan_pk, study_instance_uid, frame_of_reference_uid, patient_id, user_email,
            domain, site_name, use_https):
    try:
        with transaction.atomic():
            GRID_DENSITY_mm = 1.5

            scan = models.Scan.objects.get(pk=scan_pk)
            dicom_series = scan.dicom_series
            TP_A_S = scan.TP_A_S.fiducials
            error_mags = scan.error_mags

            overlay_ijk_to_xyz, interpolated_error_mags = interpolate_distortion(TP_A_S, error_mags, GRID_DENSITY_mm)

            output_dir = tempfile.mkdtemp()
            logger.info("Exporting overlay to dicoms")
            export_overlay(
                voxel_array=interpolated_error_mags,
                voxelSpacing_tup=(GRID_DENSITY_mm, GRID_DENSITY_mm, GRID_DENSITY_mm),
                voxelPosition_tup=apply_affine_1(overlay_ijk_to_xyz, np.zeros((3,))),
                studyInstanceUID=study_instance_uid or dicom_series.study_uid,
                seriesInstanceUID=generate_uid(),
                frameOfReferenceUID=frame_of_reference_uid or dicom_series.frame_of_reference_uid,
                patientID=patient_id or dicom_series.patient_id,
                output_directory=output_dir,
                imageOrientationPatient=np.array([1, 0, 0, 0, 1, 0]),
            )
            logger.info("Done exporting overlay")
            zip_bytes = io.BytesIO()
            num_files = 0
            with zipfile.ZipFile(zip_bytes, 'w', zipfile.ZIP_DEFLATED) as zf:
                for dirname, subdirs, files in os.walk(output_dir):
                    zf.write(dirname)
                    for filename in files:
                        num_files += 1
                        zf.write(os.path.join(dirname, filename), arcname=filename)
            logger.info("Done zipping %d generated dicom files to temp folder", num_files)

            zip_filename = f'overlay/{uuid.uuid4()}/overlay.zip'
            default_storage.save(zip_filename, zip_bytes)
            logger.info("Done saving temporary file to online storage")

            subject_template_name = 'common/email/dicom_overlay_subject.txt'
            email_template_name = 'common/email/dicom_overlay_email.txt'
            html_email_template_name = 'common/email/dicom_overlay_email.html'
            from_email = None
            to_email = user_email
            protocol = 'https' if use_https else 'http'
            expires_in_days = 30
            zip_url_or_path = default_storage.url(zip_filename)
            zip_url = f'{protocol}://{domain}{zip_url_or_path}' if zip_url_or_path[0] == '/' else zip_url_or_path
            context = {
                'zip_url': zip_url,
                'site_name': site_name,
                'expires_in_days': expires_in_days,
            }
            logger.info("Emailing overlay (%s) to %s", zip_url, to_email)
            send_mail(
                subject_template_name,
                email_template_name,
                context,
                from_email,
                to_email,
                html_email_template_name
            )
    except Exception as e:
        raise e


def send_mail(subject_template_name, email_template_name,
              context, from_email, to_email, html_email_template_name=None):
    """
    Sends a django.core.mail.EmailMultiAlternatives to `to_email`.
    """
    subject = loader.render_to_string(subject_template_name, context)
    # Email subject *must not* contain newlines
    subject = ''.join(subject.splitlines())
    body = loader.render_to_string(email_template_name, context)

    email_message = EmailMultiAlternatives(subject, body, from_email, [to_email])
    if html_email_template_name is not None:
        html_email = loader.render_to_string(html_email_template_name, context)
        email_message.attach_alternative(html_email, 'text/html')

    email_message.send()


# TODO: convert to class for easier unit testing
def export_overlay(voxel_array, voxelSpacing_tup, voxelPosition_tup, studyInstanceUID, seriesInstanceUID,
            frameOfReferenceUID, patientID, output_directory, imageOrientationPatient):
    '''
    Exports a voxel array to a series of dicom files.

    :param voxel_array: voxels array in x,y,z axis order. Units should be in mm.
    :param voxelSpacing_tup: spacing in mm
    :param voxelPosition_tup: position of first voxel in mm in patient coordinate system
    :param studyInstanceUID:
    :param seriesInstanceUID:
    :param frameOfReferenceUID:
    :param patientID:
    :param output_directory: directory to dump the dicoms in
    :return:
    '''

    def _rescale_to_stored_values(pixel_array):
        '''
        Rescales the provided pixel array values from output units to storage
        units such that the dynamic range for 16 bit image is maximized.
        '''
        rescaleIntercept, max_val = np.min(pixel_array), np.max(pixel_array)
        rescaleSlope = (max_val - rescaleIntercept) / np.iinfo(np.uint16).max
        scaled_pixel_array = (pixel_array - rescaleIntercept) / (rescaleSlope or 1)
        stored_value_array = scaled_pixel_array.astype(np.uint16)
        return rescaleSlope, rescaleIntercept, stored_value_array

    def _encode_multival(values):
        '''
        Encodes a collection of multivalued elements in backslash separated
        syntax known by dicom spec.
        '''
        return '\\'.join(str(val) for val in values)

    def _base_dataset():
        sopinst = generate_uid()
        file_meta = Dataset()
        file_meta.MediaStorageSOPClassUID = '1.2.840.10008.5.1.4.1.1.2'  # CT Image Storage
        file_meta.TransferSyntaxUID = '1.2.840.10008.1.2'  # Implicit VR Little Endian
        file_meta.MediaStorageSOPInstanceUID = sopinst
        file_meta.ImplementationClassUID = '1.1.1'
        dataset = FileDataset(None, {}, file_meta=file_meta, preamble=b"\0"*128)
        dataset.SOPInstanceUID = sopinst
        dataset.SOPClassUID = '1.2.840.10008.5.1.4.1.1.2'  # CT Image SOP Class
        return dataset

    def _unstack(voxel_array):
        '''converts array of x,y,z into one of z,x,y to make it easier to slice.'''
        return voxel_array.transpose(2, 0, 1)

    if len(voxel_array.shape) != 3:
        msg = 'Only 3d arrays are supported for dicom export, got shape {}'
        raise Exception(msg.format(voxel_array.shape))

    rescaleSlope, rescaleIntercept, rescaled_voxel_array = _rescale_to_stored_values(voxel_array)
    slices_array = _unstack(rescaled_voxel_array)
    for slice_num, slice_arr in enumerate(slices_array):
        add_colorbar_to_slice(slice_arr, np.max(slice_arr))

        sliceVoxelPosition = (voxelPosition_tup[0],
                              voxelPosition_tup[1],
                              voxelPosition_tup[2] + voxelSpacing_tup[2]*slice_num)
        dataset = _base_dataset()
        # Patient Module
        dataset.PatientName = ''
        dataset.PatientID = patientID

        # general study module
        dataset.ContentDate = str(datetime.today()).replace('-', '')
        dataset.ContentTime = str(time.time())
        dataset.StudyInstanceUID = studyInstanceUID
        dataset.StudyDescription = 'Distortion Overlay'

        # general series module
        dataset.SeriesInstanceUID = seriesInstanceUID
        dataset.Modality = 'PT'

        # Frame of reference module
        dataset.FrameOfReferenceUID = frameOfReferenceUID

        # Image plane module
        xSpacing_mm, ySpacing_mm, zSpacing_mm = voxelSpacing_tup
        dataset.ImageOrientationPatient = _encode_multival(imageOrientationPatient)  # direction cosines
        dataset.ImagePositionPatient = _encode_multival(sliceVoxelPosition)
        dataset.PixelSpacing = _encode_multival([xSpacing_mm, ySpacing_mm])
        dataset.SliceThickness = str(zSpacing_mm)
        dataset.InstanceNumber = slice_num

        # image pixel module
        columns, rows = slice_arr.shape
        dataset.SamplesPerPixel = 1
        dataset.PhotometricInterpretation = "MONOCHROME2"
        dataset.PixelRepresentation = 0  # unsigned int
        dataset.HighBit = 15
        dataset.BitsStored = 16
        dataset.BitsAllocated = 16
        dataset.Columns = columns
        dataset.Rows = rows
        dataset.NumberOfFrames = 1
        dataset.RescaleIntercept = rescaleIntercept
        dataset.RescaleSlope = rescaleSlope

        # TODO: Fix incorrect transpositions upstream; also swap back rows and columns
        dataset.PixelData = slice_arr.astype(np.uint16).T.tobytes()
        dataset.Units = 'mm'
        dicom.write_file(os.path.join(output_directory, '{}.dcm'.format(dataset.SOPInstanceUID)), dataset)<|MERGE_RESOLUTION|>--- conflicted
+++ resolved
@@ -143,14 +143,6 @@
         if scan.institution.scans_remaining is not None:
             scan.institution.scans_remaining = F('scans_remaining') - 1
             scan.institution.save()
-<<<<<<< HEAD
-
-    finally:
-        raw_data_filename = 'raw_data.zip'
-        raw_data = dump_raw_scan_data(scan)
-        scan.raw_data.save(raw_data_filename, File(raw_data))
-=======
->>>>>>> 3923b4de
 
     finally:
         with log_exception_then_continue():
