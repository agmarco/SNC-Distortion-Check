--- conflicted
+++ resolved
@@ -7,13 +7,13 @@
 class MachineSerializer(serializers.ModelSerializer):
     class Meta:
         model = Machine
-        fields = ('pk', 'name',)
+        fields = ('pk', 'name', 'model', 'manufacturer')
 
 
 class SequenceSerializer(serializers.ModelSerializer):
     class Meta:
         model = Sequence
-        fields = ('pk', 'name',)
+        fields = ('pk', 'name', 'instructions')
 
 
 class MachineSequencePairSerializer(serializers.ModelSerializer):
@@ -35,22 +35,9 @@
         )
 
     def get_detail_url(self, obj):
-<<<<<<< HEAD
         return reverse('machine_sequence_detail', args=(obj.pk,))
 
-
-class MachineSerializer(serializers.ModelSerializer):
-    class Meta:
-        model = Machine
-        fields = ('pk', 'name', 'model', 'manufacturer')
-
-
-class SequenceSerializer(serializers.ModelSerializer):
-    class Meta:
-        model = Sequence
-        fields = ('pk', 'name', 'instructions')
-
-
+        
 class PhantomSerializer(serializers.ModelSerializer):
     model_number = serializers.SerializerMethodField()
     gold_standard_grid_locations = serializers.SerializerMethodField()
@@ -63,7 +50,4 @@
         return obj.model.model_number
 
     def get_gold_standard_grid_locations(self, obj):
-        return obj.active_gold_standard.source_summary
-=======
-        return reverse('machine_sequence_detail', args=(obj.pk,))
->>>>>>> 9c98462a
+        return obj.active_gold_standard.source_summary