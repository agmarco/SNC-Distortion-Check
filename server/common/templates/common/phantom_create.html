--- conflicted
+++ resolved
@@ -9,17 +9,10 @@
 {% block "scripts" %}
   <script src="{% webpack 'add-phantom/vendor.js' %}"></script>
   <script>
-<<<<<<< HEAD
-    var __CREATE_PHANTOM_URL__ = "{% url 'create_phantom' %}";
-    var __VALIDATE_SERIAL_URL__ = "{% url 'validate_serial' %}";
-    var __CANCEL_URL__ = "{% url 'configuration' %}";
-    var __FORM_ERRORS__ = {% if form_errors %}{{ form_errors|safe }}{% else %}null{% endif %};
-=======
-    var FORM_ERRORS = {% if form_errors %}{{ form_errors|safe }}{% else %}null{% endif %};
     var CREATE_PHANTOM_URL = "{% url 'create_phantom' %}";
     var VALIDATE_SERIAL_URL = "{% url 'validate_serial' %}";
     var CANCEL_URL = "{% url 'configuration' %}";
->>>>>>> 9c98462a
+    var FORM_ERRORS = {% if form_errors %}{{ form_errors|safe }}{% else %}null{% endif %};
   </script>
   <script src="{% webpack 'add-phantom/app.js' %}"></script>
 {% endblock %}