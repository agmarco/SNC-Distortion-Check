{% extends "base.html" %}

{% load static %}
{% load common %}

{% block "content" %}
  <div id="landing-app"></div>
{% endblock %}

{% block "scripts" %}
  <script src="{% static 'common/fontawesome.js' %}"></script>
  <script src="{% webpack 'landing/vendor.js' %}"></script>
  <script>
<<<<<<< HEAD
    var __MACHINE_SEQUENCE_PAIRS__ = {{ machine_sequence_pairs|safe }};
    var __MACHINES__ = {{ machines|safe }};
    var __SEQUENCES__ = {{ sequences|safe }};
    var __UPLOAD_SCAN_URL__ = {% url 'upload_scan' %};
=======
    var MACHINE_SEQUENCE_PAIRS = {{ machine_sequence_pairs|safe }};
>>>>>>> 9c98462a
  </script>
  <script src="{% webpack 'landing/app.js' %}"></script>
{% endblock %}<|MERGE_RESOLUTION|>--- conflicted
+++ resolved
@@ -11,14 +11,8 @@
   <script src="{% static 'common/fontawesome.js' %}"></script>
   <script src="{% webpack 'landing/vendor.js' %}"></script>
   <script>
-<<<<<<< HEAD
-    var __MACHINE_SEQUENCE_PAIRS__ = {{ machine_sequence_pairs|safe }};
-    var __MACHINES__ = {{ machines|safe }};
-    var __SEQUENCES__ = {{ sequences|safe }};
-    var __UPLOAD_SCAN_URL__ = {% url 'upload_scan' %};
-=======
     var MACHINE_SEQUENCE_PAIRS = {{ machine_sequence_pairs|safe }};
->>>>>>> 9c98462a
+    var UPLOAD_SCAN_URL = {% url 'upload_scan' %};
   </script>
   <script src="{% webpack 'landing/app.js' %}"></script>
 {% endblock %}