import os
import uuid
import zipfile
from random import randint

import numpy as np

from django.conf import settings
from django.contrib.auth.models import Permission
from django.core.files import File
from django.core.management.base import BaseCommand

from server.common import factories
from server.common.models import GoldenFiducials, Fiducials

from process import affine, dicom_import
from process.affine import apply_affine
from process.reports import generate_cube, generate_reports
from process.file_io import load_points


class Command(BaseCommand):
    help = 'Load some test data into the database.'

    def handle(self, *args, **options):
        configuration_permission = Permission.objects.get(codename='configuration')
        manage_users_permission = Permission.objects.get(codename='manage_users')

        managers = factories.GroupFactory.create(name='Manager')
        managers.permissions.add(configuration_permission)
        managers.permissions.add(manage_users_permission)

        medical_physicists = factories.GroupFactory.create(name='Medical Physicist')
        medical_physicists.permissions.add(configuration_permission)

        therapists = factories.GroupFactory.create(name='Therapist')

        admin = factories.UserFactory.create(
            username="admin",
            email="admin@cirs.com",
            first_name="admin",
            last_name="cirs",
            is_staff=True,
            is_superuser=True
        )

        johns_hopkins = factories.InstitutionFactory.create(
            name='Johns Hopkins',
            address='3101 Wyman Park Dr.\nBaltimore, MD 21211',
            phone_number='555-555-5555',
        )

        manager = factories.UserFactory.create(
            username="manager",
            first_name="Sergei",
            last_name="Rachmaninoff",
            email="sergei.rachmaninoff@johnhopkins.edu",
            institution=johns_hopkins,
            groups=[managers],
        )

        medical_physicist = factories.UserFactory.create(
            username="medical_physicist",
            first_name="Mary",
            last_name="Jane",
            email="mary.jane@johnhopkins.edu",
            institution=johns_hopkins,
            groups=[medical_physicists],
        )

        therapist = factories.UserFactory.create(
            username="therapist",
            first_name="John",
            last_name="Doe",
            email="john.doe@johnhopkins.edu",
            institution=johns_hopkins,
            groups=[therapists],
        )

        machine_a = factories.MachineFactory.create(
            name='MRI Scanner East',
            institution=johns_hopkins,
        )
        machine_b = factories.MachineFactory.create(
            name='MRI Scanner West',
            institution=johns_hopkins,
        )
        machine_c = factories.MachineFactory.create(
            name='MRI Scanner North',
            institution=johns_hopkins,
        )


        cad_fiducials_603A = load_points('data/points/603A.mat')['points']
        phantom_model_603A = factories.PhantomModelFactory(
            name='CIRS 603A',
            model_number='603A',
            cad_fiducials__fiducials=cad_fiducials_603A,
        )

        # TODO: use real 604 cad fiducials
        phantom_model_604 = factories.PhantomModelFactory(
            name='CIRS 604',
            model_number='604',
        )

        phantom_a = factories.PhantomFactory(
            name='Head Phantom 1',
            model=phantom_model_603A,
            serial_number='A123',
        )
        phantom_b = factories.PhantomFactory(
            name='Head Phantom 2',
            model=phantom_model_603A,
            serial_number='B123',
        )
        phantom_c = factories.PhantomFactory(
            name='Body Phantom',
            model=phantom_model_604,
            serial_number='C123',
        )
        phantom_d = factories.PhantomFactory(
            name='Head Phantom 1',
            model=phantom_model_603A,
            serial_number='A123',
            institution=johns_hopkins,
        )
        phantom_e = factories.PhantomFactory(
            name='Head Phantom 2',
            model=phantom_model_603A,
            serial_number='B123',
            institution=johns_hopkins,
        )
        phantom_f = factories.PhantomFactory(
            name='Body Phantom',
            model=phantom_model_604,
            serial_number='C123',
            institution=johns_hopkins,
        )

        sequence_a = factories.SequenceFactory(
            name="T1-Weighted Abdominal",
            institution=johns_hopkins,
        )
        sequence_b = factories.SequenceFactory(
            name="T1-Weighted Neural",
            institution=johns_hopkins,
        )
        sequence_c = factories.SequenceFactory(
            name="T2-Weighted Neural",
            institution=johns_hopkins,
        )

        machine_sequence_pair_a = factories.MachineSequencePairFactory(
            machine=machine_a,
            sequence=sequence_a,
            tolerance=2.25
        )
        machine_sequence_pair_b = factories.MachineSequencePairFactory(
            machine=machine_a,
            sequence=sequence_b,
        )
        machine_sequence_pair_c = factories.MachineSequencePairFactory(
            machine=machine_b,
            sequence=sequence_a,
        )
        machine_sequence_pair_d = factories.MachineSequencePairFactory(
            machine=machine_c,
            sequence=sequence_a,
        )
        machine_sequence_pair_e = factories.MachineSequencePairFactory(
            machine=machine_c,
            sequence=sequence_c,
        )

        ct_dicom_files = os.path.join(settings.BASE_DIR, 'data/dicom/001_ct_603A_E3148_ST1.25.zip')
        dicom_series_ct = factories.DicomSeriesFactory()

        with open(ct_dicom_files, 'rb') as f:
            dicom_series_ct.zipped_dicom_files.save(f'{uuid.uuid4()}.zip', f)

        golden_fiducials_a = factories.GoldenFiducialsFactory(
            phantom=phantom_d,
            dicom_series=dicom_series_ct,
            type=GoldenFiducials.CT,
        )
        golden_fiducials_b = factories.GoldenFiducialsFactory(
            phantom=phantom_d,
            type=GoldenFiducials.CSV,
        )

        mri_dicom_files = os.path.join(settings.BASE_DIR, 'data/dicom/006_mri_603A_UVA_Axial_2ME2SRS5.zip')
        dicom_series_mri = factories.DicomSeriesFactory()

        with open(mri_dicom_files, 'rb') as f:
            dicom_series_mri.zipped_dicom_files.save(f'{uuid.uuid4()}.zip', f)

        with zipfile.ZipFile(mri_dicom_files, 'r') as zip_file:
            datasets = dicom_import.dicom_datasets_from_zip(zip_file)
        voxels, ijk_to_xyz = dicom_import.combine_slices(datasets)

        # TODO: replace this with real datasets
        for i in range(3):
            A = generate_cube(2, 4)
            B = generate_cube(2, 4)

            error = randint(6, 10)
            affine_matrix = affine.translation_rotation(0, 0, 0, np.pi / 180 * error, np.pi / 180 * error, np.pi / 180 * error)

            A = apply_affine(affine_matrix, A)

            scan = factories.ScanFactory(
                creator=manager,
                machine_sequence_pair=machine_sequence_pair_a,
                detected_fiducials=factories.FiducialsFactory(fiducials=A),
                TP_A_S=factories.FiducialsFactory(fiducials=A),
                TP_B=factories.FiducialsFactory(fiducials=B),
                dicom_series=dicom_series_mri,
                tolerance=2.25,
            )

            full_report_filename = f'{uuid.uuid4()}.pdf'
            executive_report_filename = f'{uuid.uuid4()}.pdf'
            full_report_path = os.path.join(settings.BASE_DIR, 'tmp', full_report_filename)
            executive_report_path = os.path.join(settings.BASE_DIR, 'tmp', executive_report_filename)

            generate_reports(
                A,
                B,
                datasets,
                voxels,
                ijk_to_xyz,
                '603A',
                scan.tolerance,
                johns_hopkins,
                full_report_path,
                executive_report_path
            )

<<<<<<< HEAD
            with open(full_report_path, 'rb') as report:
                scan.full_report.save(full_report_filename, File(report))

            with open(executive_report_path, 'rb') as report:
                scan.executive_report.save(executive_report_filename, File(report))
=======
            with open(report_path, 'rb') as report_file:
                scan.full_report.save(report_filename, File(report_file))
>>>>>>> 6b8cf773
<|MERGE_RESOLUTION|>--- conflicted
+++ resolved
@@ -237,13 +237,8 @@
                 executive_report_path
             )
 
-<<<<<<< HEAD
-            with open(full_report_path, 'rb') as report:
-                scan.full_report.save(full_report_filename, File(report))
-
-            with open(executive_report_path, 'rb') as report:
-                scan.executive_report.save(executive_report_filename, File(report))
-=======
-            with open(report_path, 'rb') as report_file:
-                scan.full_report.save(report_filename, File(report_file))
->>>>>>> 6b8cf773
+            with open(full_report_path, 'rb') as report_file:
+                scan.full_report.save(full_report_filename, File(report_file))
+
+            with open(executive_report_path, 'rb') as report_file:
+                scan.executive_report.save(executive_report_filename, File(report_file))